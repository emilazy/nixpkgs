--- conflicted
+++ resolved
@@ -20,8 +20,6 @@
       liboauth gcr gnome-online-accounts p11-kit openssl uhttpmock ];
 
   propagatedBuildInputs = [ json-glib ];
-<<<<<<< HEAD
-=======
 
   passthru = {
     updateScript = gnome3.updateScript {
@@ -30,7 +28,6 @@
       versionPolicy = "none"; # Stable version has not been updated for a long time.
     };
   };
->>>>>>> da86dadb
 
   meta = with stdenv.lib; {
     description = "GData API library";
