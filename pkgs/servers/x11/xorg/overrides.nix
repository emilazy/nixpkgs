{ args, xorg }:

let
  inherit (args) stdenv;
  inherit (stdenv) lib isDarwin;
  inherit (lib) overrideDerivation;

  setMalloc0ReturnsNullCrossCompiling = ''
    if test -n "$crossConfig"; then
      configureFlags="$configureFlags --enable-malloc0returnsnull";
    fi
  '';

  gitRelease = { libName, version, rev, sha256 } : attrs : attrs // {
    name = libName + "-" + version;
    src = args.fetchgit {
      url = git://anongit.freedesktop.org/xorg/lib/ + libName;
      inherit rev sha256;
    };
    buildInputs = attrs.buildInputs ++ [ xorg.utilmacros  ];
    preConfigure = (attrs.preConfigure or "") + "\n./autogen.sh";
  };

  compose = f: g: x: f (g x);
in
{
  encodings = attrs: attrs // {
    buildInputs = attrs.buildInputs ++ [ xorg.mkfontscale ];
  };

  fontcursormisc = attrs: attrs // {
    buildInputs = attrs.buildInputs ++ [ xorg.mkfontscale ];
  };

  fontmiscmisc = attrs: attrs // {
    postInstall =
      ''
        ALIASFILE=${xorg.fontalias}/share/fonts/X11/misc/fonts.alias
        test -f $ALIASFILE
        ln -s $ALIASFILE $out/lib/X11/fonts/misc/fonts.alias
      '';
  };

  glamoregl = attrs: attrs // {
    installFlags = "sdkdir=\${out}/include/xorg configdir=\${out}/share/X11/xorg.conf.d";
  };

  imake = attrs: attrs // {
    inherit (xorg) xorgcffiles;
    x11BuildHook = ./imake.sh;
    patches = [./imake.patch];
    setupHook = if stdenv.isDarwin then ./darwin-imake-setup-hook.sh else null;
    CFLAGS = [ "-DIMAKE_COMPILETIME_CPP=\\\"${if stdenv.isDarwin
      then "${args.tradcpp}/bin/cpp"
      else "gcc"}\\\""
    ];
    tradcpp = if stdenv.isDarwin then args.tradcpp else null;
  };

  mkfontdir = attrs: attrs // {
    preBuild = "substituteInPlace mkfontdir.in --replace @bindir@ ${xorg.mkfontscale}/bin";
  };

  mkfontscale = attrs: attrs // {
    patches = lib.singleton (args.fetchpatch {
      name = "mkfontscale-fix-sig11.patch";
      url = "https://bugs.freedesktop.org/attachment.cgi?id=113951";
      sha256 = "0i2xf768mz8kvm7i514v0myna9m6jqw82f9a03idabdpamxvwnim";
    });
    patchFlags = [ "-p0" ];
  };

  libxcb = attrs : attrs // {
    nativeBuildInputs = [ args.python ];
    configureFlags = "--enable-xkb";
    outputs = [ "dev" "out" "doc" "man" ];
  };

  xcbproto = attrs : attrs // {
    nativeBuildInputs = [ args.python ];
  };

  libxkbfile = attrs: attrs // {
    patches = lib.optional (stdenv.cc.cc.isClang or false) ./libxkbfile-clang36.patch;
  };

  libpciaccess = attrs : attrs // {
    patches = [ ./libpciaccess-apple.patch ];
  };

  libX11 = attrs: attrs // {
<<<<<<< HEAD
    outputs = [ "dev" "out" "man" ];
    preConfigure = setMalloc0ReturnsNullCrossCompiling;
=======
    preConfigure = setMalloc0ReturnsNullCrossCompiling + ''
      sed 's,^as_dummy.*,as_dummy="\$PATH",' -i configure
    '';
>>>>>>> 9de96694
    postInstall =
      ''
        # Remove useless DocBook XML files.
        rm -rf $out/share/doc
      '';
    CPP = stdenv.lib.optionalString stdenv.isDarwin "clang -E -";
  };

  libXau = attrs: attrs // {
    outputs = [ "dev" "out" "man" ];
  };

  libXdmcp = attrs: attrs // {
    outputs = [ "dev" "out" "doc" ];
  };

  libXfont = attrs: attrs // {
    propagatedBuildInputs = [ args.freetype ]; # propagate link reqs. like bzip2
    # prevents "misaligned_stack_error_entering_dyld_stub_binder"
    configureFlags = lib.optionals isDarwin [
      "CFLAGS=-O0"
    ];
  };


  libXxf86vm = attrs: attrs // {
    outputs = [ "dev" "out" "man" ];
    preConfigure = setMalloc0ReturnsNullCrossCompiling;
  };

  # Propagate some build inputs because of header file dependencies.
  # Note: most of these are in Requires.private, so maybe builder.sh
  # should propagate them automatically.
  libXt = attrs: attrs // {
    preConfigure = setMalloc0ReturnsNullCrossCompiling + ''
      sed 's,^as_dummy.*,as_dummy="\$PATH",' -i configure
    '';
    propagatedBuildInputs = [ xorg.libSM ];
    CPP = stdenv.lib.optionalString stdenv.isDarwin "clang -E -";
  };

  # See https://bugs.freedesktop.org/show_bug.cgi?id=47792
  # Once the bug is fixed upstream, this can be removed.
  luit = attrs: attrs // {
    configureFlags = "--disable-selective-werror";
  };

  compositeproto = attrs: attrs // {
    propagatedBuildInputs = [ xorg.fixesproto ];
  };

  libXcomposite = attrs: attrs // {
    outputs = [ "dev" "out" "man" ];
    propagatedBuildInputs = [ xorg.libXfixes ];
  };

  libXaw = attrs: attrs // {
    propagatedBuildInputs = [ xorg.libXmu ];
  };

  libXcursor = attrs: attrs // {
    outputs = [ "dev" "out" "man" ];
  };

  libXdamage = attrs: attrs // {
    outputs = [ "dev" "out" ];
  };

  libXft = attrs: attrs // {
    outputs = [ "dev" "out" "man" ];
    propagatedBuildInputs = [ xorg.libXrender args.freetype args.fontconfig ];
    preConfigure = setMalloc0ReturnsNullCrossCompiling;
    # the include files need ft2build.h, and Requires.private isn't enough for us
    postInstall = ''
      sed "/^Requires:/s/$/, freetype2/" -i "$out/lib/pkgconfig/xft.pc"
    '';
  };

  libXext = attrs: attrs // {
    outputs = [ "dev" "out" "man" "doc" ];
    propagatedBuildInputs = [ xorg.xproto xorg.libXau ];
    preConfigure = setMalloc0ReturnsNullCrossCompiling;
  };

  libXfixes = attrs: attrs // {
    outputs = [ "dev" "out" "man" ];
  };

  libXi = attrs: attrs // {
    outputs = [ "dev" "out" "man" "doc" ];
  };

  libXinerama = attrs: attrs // {
    outputs = [ "dev" "out" "man" ];
  };

  libXrandr = attrs: attrs // {
    outputs = [ "dev" "out" "man" ];
    preConfigure = setMalloc0ReturnsNullCrossCompiling;
    propagatedBuildInputs = [xorg.libXrender];
  };

  libSM = attrs: attrs
    // { propagatedBuildInputs = [ xorg.libICE ]; };

  libXrender = attrs: attrs // {
    outputs = [ "dev" "out" "doc" ];
    preConfigure = setMalloc0ReturnsNullCrossCompiling;
  };

  libXvMC = attrs: attrs
    // { buildInputs = attrs.buildInputs ++ [xorg.renderproto]; };

  libXpm = attrs: attrs // {
    patchPhase = "sed -i '/USE_GETTEXT_TRUE/d' sxpm/Makefile.in cxpm/Makefile.in";
  };

  setxkbmap = attrs: attrs // {
    postInstall =
      ''
        mkdir -p $out/share
        ln -sfn ${xorg.xkeyboardconfig}/etc/X11 $out/share/X11
      '';
  };

  utilmacros = attrs: attrs // { # not needed for releases, we propagate the needed tools
    propagatedBuildInputs = with args; [ automake autoconf libtool ];
  };

  x11perf = attrs: attrs // {
    buildInputs = attrs.buildInputs ++ [ args.freetype args.fontconfig ];
  };

  xcbutilcursor = attrs: attrs // {
    meta.maintainers = [ stdenv.lib.maintainers.lovek323 ];
  };

  xf86inputevdev = attrs: attrs // {
    preBuild = "sed -e '/motion_history_proc/d; /history_size/d;' -i src/*.c";
    installFlags = "sdkdir=\${out}/include/xorg";
    buildInputs = attrs.buildInputs ++ [ args.mtdev args.libevdev ];
  };

  xf86inputmouse = attrs: attrs // {
    installFlags = "sdkdir=\${out}/include/xorg";
  };

  xf86inputjoystick = attrs: attrs // {
    installFlags = "sdkdir=\${out}/include/xorg";
  };

  xf86inputlibinput = attrs: attrs // {
    buildInputs = attrs.buildInputs ++ [ args.libinput ];
    installFlags = "sdkdir=\${out}/include/xorg";
  };

  xf86inputsynaptics = attrs: attrs // {
    buildInputs = attrs.buildInputs ++ [args.mtdev args.libevdev];
    installFlags = "sdkdir=\${out}/include/xorg configdir=\${out}/share/X11/xorg.conf.d";
  };

  xf86inputvmmouse = attrs: attrs // {
    configureFlags = [
      "--sysconfdir=$(out)/etc"
      "--with-xorg-conf-dir=$(out)/share/X11/xorg.conf.d"
      "--with-udev-rules-dir=$(out)/lib/udev/rules.d"
    ];
    patches = [( args.fetchpatch {
      url = "http://cgit.freedesktop.org/xorg/driver/xf86-input-vmmouse/patch/"
        + "?id=1cbbc03c4b37d57760c57bd2e0b0f89d744a5795";
      sha256 = "1qkhwj2yal0cz15lv9557d10ylvxlq05ibq43pm2rrvqdg3mb6h4";
    })];
  };

  xf86videoati = attrs: attrs // {
    NIX_CFLAGS_COMPILE = "-I${xorg.glamoregl}/include/xorg";
  };

  xf86videonv = attrs: attrs // {
    patches = [( args.fetchpatch {
      url = http://cgit.freedesktop.org/xorg/driver/xf86-video-nv/patch/?id=fc78fe98222b0204b8a2872a529763d6fe5048da;
      sha256 = "0i2ddgqwj6cfnk8f4r73kkq3cna7hfnz7k3xj3ifx5v8mfiva6gw";
    })];
  };

  xf86videovmware = attrs: attrs // {
    buildInputs =  attrs.buildInputs ++ [ args.mesa_drivers ]; # for libxatracker
  };

  xf86videoqxl = attrs: attrs // {
    buildInputs =  attrs.buildInputs ++ [ args.spice_protocol ];
  };

  xdriinfo = attrs: attrs // {
    buildInputs = attrs.buildInputs ++ [args.mesa];
  };

  xvinfo = attrs: attrs // {
    buildInputs = attrs.buildInputs ++ [xorg.libXext];
  };

  xkbcomp = attrs: attrs // {
    configureFlags = "--with-xkb-config-root=${xorg.xkeyboardconfig}/share/X11/xkb"; 
  };

  xkeyboardconfig = attrs: attrs // {

    buildInputs = attrs.buildInputs ++ [args.intltool];

    #TODO: resurrect patches for US_intl?
    patches = [ ./xkeyboard-config-eo.patch ];

    # 1: compatibility for X11/xkb location
    # 2: I think pkgconfig/ is supposed to be in /lib/
    postInstall = ''
      ln -s share "$out/etc"
      mkdir -p "$out/lib" && ln -s ../share/pkgconfig "$out/lib/"
    '';
  };

  xorgserver = with xorg; attrs: attrs //
    (let
      version = (builtins.parseDrvName attrs.name).version;
      commonBuildInputs = attrs.buildInputs ++ [ xtrans ];
      commonPropagatedBuildInputs = [
        args.zlib args.mesa args.dbus.libs
        xf86bigfontproto glproto xf86driproto
        compositeproto scrnsaverproto resourceproto
        xf86dgaproto
        dmxproto /*libdmx not used*/ xf86vidmodeproto
        recordproto libXext pixman libXfont
        damageproto xcmiscproto  bigreqsproto
        libpciaccess inputproto xextproto randrproto renderproto presentproto
        dri2proto dri3proto kbproto xineramaproto resourceproto scrnsaverproto videoproto
      ];
      commonPatches = [ ./xorgserver-xkbcomp-path.patch ]
                   ++ lib.optional isDarwin ./fix-clang.patch;
      # XQuartz requires two compilations: the first to get X / XQuartz,
      # and the second to get Xvfb, Xnest, etc.
      darwinOtherX = overrideDerivation xorgserver (oldAttrs: {
        stdenv = args.stdenv;
        configureFlags = oldAttrs.configureFlags ++ [
          "--disable-xquartz"
          "--enable-xorg"
          "--enable-xvfb"
          "--enable-xnest"
          "--enable-kdrive"
        ];
        postInstall = ":"; # prevent infinite recursion
      });
    in
      if (!isDarwin)
      then {
        buildInputs = commonBuildInputs;
        propagatedBuildInputs = commonPropagatedBuildInputs ++ lib.optionals stdenv.isLinux [
          args.udev
        ];
        patches = commonPatches;
        configureFlags = [
          "--enable-kdrive"             # not built by default
          "--enable-xcsecurity"         # enable SECURITY extension
          "--with-default-font-path="   # there were only paths containing "${prefix}",
                                        # and there are no fonts in this package anyway
        ];
        postInstall = ''
          rm -fr $out/share/X11/xkb/compiled
          ln -s /var/tmp $out/share/X11/xkb/compiled
        '';
        passthru.version = version; # needed by virtualbox guest additions
      } else {
        stdenv = args.clangStdenv;
        name = "xorg-server-1.14.6";
        src = args.fetchurl {
          url = mirror://xorg/individual/xserver/xorg-server-1.14.6.tar.bz2;
          sha256 = "0c57vp1z0p38dj5gfipkmlw6bvbz1mrr0sb3sbghdxxdyq4kzcz8";
        };
        buildInputs = commonBuildInputs ++ [ args.bootstrap_cmds ];
        propagatedBuildInputs = commonPropagatedBuildInputs ++ [
          libAppleWM applewmproto
        ];
        patches = commonPatches ++ [
          ./darwin/0001-XQuartz-Ensure-we-wait-for-the-server-thread-to-term.patch
          ./darwin/5000-sdksyms.sh-Use-CPPFLAGS-not-CFLAGS.patch
          ./darwin/5001-Workaround-the-GC-clipping-problem-in-miPaintWindow-.patch
          ./darwin/5002-fb-Revert-fb-changes-that-broke-XQuartz.patch
          ./darwin/5003-fb-Revert-fb-changes-that-broke-XQuartz.patch
          ./darwin/5004-Use-old-miTrapezoids-and-miTriangles-routines.patch
          ./darwin/private-extern.patch
          ./darwin/bundle_main.patch
          ./darwin/stub.patch
          ./darwin/function-pointer-test.patch
        ];
        configureFlags = [
          # note: --enable-xquartz is auto
          "CPPFLAGS=-I${./darwin/dri}"
          "--with-default-font-path="
          "--with-apple-application-name=XQuartz"
          "--with-apple-applications-dir=\${out}/Applications"
          "--with-bundle-id-prefix=org.nixos.xquartz"
          "--with-sha1=CommonCrypto"
        ];
        preConfigure = ''
          ensureDir $out/Applications
          export NIX_CFLAGS_COMPILE="$NIX_CFLAGS_COMPILE -Wno-error"
        '';
        postInstall = ''
          rm -fr $out/share/X11/xkb/compiled
          ln -s /var/tmp $out/share/X11/xkb/compiled

          cp -rT ${darwinOtherX}/bin $out/bin
          rm -f $out/bin/X
          ln -s Xquartz $out/bin/X

          cp ${darwinOtherX}/share/man -rT $out/share/man
        '' ;
        passthru.version = version;
      });

  lndir = attrs: attrs // {
    preConfigure = ''
      substituteInPlace lndir.c \
        --replace 'n_dirs--;' ""
    '';
  };

  twm = attrs: attrs // {
    nativeBuildInputs = [args.bison args.flex];
  };

  xcursorthemes = attrs: attrs // {
    buildInputs = attrs.buildInputs ++ [xorg.xcursorgen];
    configureFlags = "--with-cursordir=$(out)/share/icons";
  };

  xinput = attrs: attrs // {
    propagatedBuildInputs = [xorg.libXfixes];
  };

  xinit = attrs: attrs // {
    stdenv = if isDarwin then args.clangStdenv else stdenv;
    buildInputs = attrs.buildInputs ++ lib.optional isDarwin args.bootstrap_cmds;
    configureFlags = [
      "--with-xserver=${xorg.xorgserver}/bin/X"
    ] ++ lib.optionals isDarwin [
      "--with-bundle-id-prefix=org.nixos.xquartz"
      "--with-launchdaemons-dir=\${out}/LaunchDaemons"
      "--with-launchagents-dir=\${out}/LaunchAgents"
    ];
    propagatedBuildInputs = [ xorg.xauth ]
                         ++ lib.optionals isDarwin [ xorg.libX11 xorg.xproto ];
    prePatch = ''
      sed -i 's|^defaultserverargs="|&-logfile \"$HOME/.xorg.log\"|p' startx.cpp
    '';
  };

  xf86videointel = attrs: attrs // {
    buildInputs = attrs.buildInputs ++ [xorg.libXfixes];
  };

  xwd = attrs: attrs // {
    buildInputs = with xorg; attrs.buildInputs ++ [libXt libxkbfile];
  };
}<|MERGE_RESOLUTION|>--- conflicted
+++ resolved
@@ -89,14 +89,10 @@
   };
 
   libX11 = attrs: attrs // {
-<<<<<<< HEAD
-    outputs = [ "dev" "out" "man" ];
-    preConfigure = setMalloc0ReturnsNullCrossCompiling;
-=======
+    outputs = [ "dev" "out" "man" ];
     preConfigure = setMalloc0ReturnsNullCrossCompiling + ''
       sed 's,^as_dummy.*,as_dummy="\$PATH",' -i configure
     '';
->>>>>>> 9de96694
     postInstall =
       ''
         # Remove useless DocBook XML files.
