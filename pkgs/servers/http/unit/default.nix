--- conflicted
+++ resolved
@@ -15,13 +15,8 @@
 with stdenv.lib;
 
 stdenv.mkDerivation rec {
-<<<<<<< HEAD
-  version = "1.9.0";
+  version = "1.10.0";
   pname = "unit";
-=======
-  version = "1.10.0";
-  name = "unit-${version}";
->>>>>>> 8943fb5f
 
   src = fetchFromGitHub {
     owner = "nginx";
