--- conflicted
+++ resolved
@@ -1,10 +1,5 @@
-<<<<<<< HEAD
 { stdenv, fetchurl, libjpeg, libpng, libtiff, zlib, pkgconfig, fontconfig, openssl
-, lcms2, freetype, libpaper, jbig2dec, expat
-=======
-{ stdenv, fetchurl, libjpeg, libpng, libtiff, zlib, pkgconfig, fontconfig
-, openssl, lcms, freetype, libiconvOrEmpty
->>>>>>> 8fe0f000
+, lcms2, freetype, libpaper, jbig2dec, expat, libiconvOrEmpty
 , x11Support, x11 ? null
 , cupsSupport ? false, cups ? null
 , gnuFork ? true
@@ -83,21 +78,14 @@
     # ... add other fonts here
   ];
 
-<<<<<<< HEAD
   buildInputs = [
     libjpeg libpng libtiff zlib pkgconfig fontconfig openssl lcms2
     libpaper jbig2dec expat
   ] ++ stdenv.lib.optionals x11Support [x11 freetype]
     ++ stdenv.lib.optional cupsSupport cups
+    ++ libiconvOrEmpty
     # [] # maybe sometimes jpeg2000 support
     ;
-=======
-  buildInputs
-    = [ libjpeg libpng libtiff zlib pkgconfig fontconfig openssl lcms ]
-    ++ libiconvOrEmpty
-    ++ stdenv.lib.optionals x11Support [x11 freetype]
-    ++ stdenv.lib.optional cupsSupport cups;
->>>>>>> 8fe0f000
 
   CFLAGS = "-fPIC";
   NIX_LDFLAGS =
