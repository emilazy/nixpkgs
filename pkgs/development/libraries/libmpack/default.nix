{ lib, stdenv, fetchFromGitHub, libtool }:

stdenv.mkDerivation rec {
  pname = "libmpack";
  version = "1.0.5";
  src = fetchFromGitHub {
    owner = "libmpack";
    repo = "libmpack";
    rev = version;
    sha256 = "0rai5djdkjz7bsn025k5489in7r1amagw1pib0z4qns6b52kiar2";
  };

<<<<<<< HEAD
  makeFlags = [ "LIBTOOL=${libtool}/bin/libtool" "PREFIX=$(out)" ];
=======
  nativeBuildInputs = [ libtool ];

  makeFlags = [ "LIBTOOL=libtool" "PREFIX=$(out)" "config=release" ];
>>>>>>> 5fa1488e

  meta = with lib; {
    description = "Simple implementation of msgpack in C";
    homepage = "https://github.com/tarruda/libmpack/";
    license = licenses.mit;
    maintainers = with maintainers; [ lovek323 ];
    platforms = platforms.linux ++ platforms.darwin;
  };
}<|MERGE_RESOLUTION|>--- conflicted
+++ resolved
@@ -10,13 +10,11 @@
     sha256 = "0rai5djdkjz7bsn025k5489in7r1amagw1pib0z4qns6b52kiar2";
   };
 
-<<<<<<< HEAD
-  makeFlags = [ "LIBTOOL=${libtool}/bin/libtool" "PREFIX=$(out)" ];
-=======
-  nativeBuildInputs = [ libtool ];
-
-  makeFlags = [ "LIBTOOL=libtool" "PREFIX=$(out)" "config=release" ];
->>>>>>> 5fa1488e
+  makeFlags = [
+    "LIBTOOL=${libtool}/bin/libtool"
+    "PREFIX=$(out)"
+    "config=release"
+  ];
 
   meta = with lib; {
     description = "Simple implementation of msgpack in C";
