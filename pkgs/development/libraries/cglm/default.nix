{ lib
, stdenv
, fetchFromGitHub
, cmake
}:

stdenv.mkDerivation rec {
  pname = "cglm";
  version = "0.8.5";

  src = fetchFromGitHub {
    owner = "recp";
    repo = "cglm";
    rev = "v${version}";
    sha256 = "sha256-PJHDZXc0DD/d+K/4uouv5F8gAf1sE5e3jLkGILPMpnI=";
  };

  nativeBuildInputs = [ cmake ];

<<<<<<< HEAD
  # FIXME: these parts probably need some cleanup.
  # https://github.com/recp/cglm/issues/249
  postPatch = ''
    substituteInPlace CMakeLists.txt \
      --replace '\$'{prefix}/'$'{CMAKE_INSTALL_LIBDIR} '$'{CMAKE_INSTALL_FULL_LIBDIR} \
      --replace '\$'{prefix}/'$'{CMAKE_INSTALL_INCLUDEDIR} '$'{CMAKE_INSTALL_FULL_INCLUDEDIR}
  '';
  cmakeFlags = [
    "-DCMAKE_INSTALL_INCLUDEDIR=include"
    "-DCMAKE_INSTALL_LIBDIR=lib"
  ];

=======
>>>>>>> 9c2a7cc0
  meta = with lib; {
    homepage = "https://github.com/recp/cglm";
    description = "Highly Optimized Graphics Math (glm) for C";
    license = licenses.mit;
    maintainers = [ maintainers.ivar ];
    platforms = platforms.unix;
  };
}<|MERGE_RESOLUTION|>--- conflicted
+++ resolved
@@ -17,21 +17,12 @@
 
   nativeBuildInputs = [ cmake ];
 
-<<<<<<< HEAD
-  # FIXME: these parts probably need some cleanup.
-  # https://github.com/recp/cglm/issues/249
   postPatch = ''
     substituteInPlace CMakeLists.txt \
       --replace '\$'{prefix}/'$'{CMAKE_INSTALL_LIBDIR} '$'{CMAKE_INSTALL_FULL_LIBDIR} \
       --replace '\$'{prefix}/'$'{CMAKE_INSTALL_INCLUDEDIR} '$'{CMAKE_INSTALL_FULL_INCLUDEDIR}
   '';
-  cmakeFlags = [
-    "-DCMAKE_INSTALL_INCLUDEDIR=include"
-    "-DCMAKE_INSTALL_LIBDIR=lib"
-  ];
 
-=======
->>>>>>> 9c2a7cc0
   meta = with lib; {
     homepage = "https://github.com/recp/cglm";
     description = "Highly Optimized Graphics Math (glm) for C";
