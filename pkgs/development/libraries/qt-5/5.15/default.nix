--- conflicted
+++ resolved
@@ -334,8 +334,10 @@
       } ../hooks/wrap-qt-apps-hook.sh;
     };
 
-<<<<<<< HEAD
-  baseScope = makeScopeWithSplicing (generateSplicesForMkScope "qt5") (_: {}) (_: {}) addPackages;
+  baseScope = makeScopeWithSplicing' {
+    otherSplices = generateSplicesForMkScope "qt5";
+    f = addPackages;
+  };
 
   bootstrapScope = baseScope.overrideScope(final: prev: {
     qtbase = prev.qtbase.override { qttranslations = null; };
@@ -345,10 +347,4 @@
   finalScope = baseScope.overrideScope(final: prev: {
     qttranslations = bootstrapScope.qttranslations;
   });
-in finalScope
-=======
-in makeScopeWithSplicing' {
-  otherSplices = generateSplicesForMkScope "qt5";
-  f = addPackages;
-}
->>>>>>> 58836681
+in finalScope