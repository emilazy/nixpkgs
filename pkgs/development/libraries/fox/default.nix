--- conflicted
+++ resolved
@@ -30,14 +30,8 @@
       Current aims are to make FOX completely platform independent, and thus programs written against the FOX library will be only a compile away from running on a variety of platforms.
     '';
     homepage = "http://fox-toolkit.org";
-<<<<<<< HEAD
     license = licenses.lgpl3;
-    maintainers = [ maintainers.bbenoist ];
+    maintainers = [];
     platforms = platforms.all;
-=======
-    license = stdenv.lib.licenses.lgpl3;
-    maintainers = [];
-    platforms = stdenv.lib.platforms.all;
->>>>>>> 7d72b9b7
   };
 }