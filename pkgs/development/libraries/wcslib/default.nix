{ fetchurl,  stdenv, flex }:

stdenv.mkDerivation rec {
<<<<<<< HEAD
  version = "6.3";
  pname = "wcslib";
=======
  version = "6.4";
  name = "wcslib-${version}";
>>>>>>> 8943fb5f

  buildInputs = [ flex ];

  src = fetchurl {
<<<<<<< HEAD
    url = "ftp://ftp.atnf.csiro.au/pub/software/wcslib/${pname}-${version}.tar.bz2";
    sha256 ="1si272bms58yv1zmymx9ypx1ycka8bfqy8wk03rvl6nmciyz0dsc";
=======
    url = "ftp://ftp.atnf.csiro.au/pub/software/wcslib/${name}.tar.bz2";
    sha256 ="003h23m6d5wcs29v2vbnl63f3z35k5x70lpsqlz5c9bp1bvizh8k";
>>>>>>> 8943fb5f
  };

  prePatch = ''
    substituteInPlace GNUmakefile --replace 2775 0775
    substituteInPlace C/GNUmakefile --replace 2775 0775
  '';

  enableParallelBuilding = true;

  meta = {
    description = "World Coordinate System Library for Astronomy";
    homepage = http://www.atnf.csiro.au/people/mcalabre/WCS/;

    longDescription = ''Library for world coordinate systems for
    spherical geometries and their conversion to image coordinate
    systems. This is the standard library for this purpose in
    astronomy.'';

    license = stdenv.lib.licenses.lgpl3Plus;
    platforms = stdenv.lib.platforms.unix;
  };
}<|MERGE_RESOLUTION|>--- conflicted
+++ resolved
@@ -1,24 +1,14 @@
 { fetchurl,  stdenv, flex }:
 
 stdenv.mkDerivation rec {
-<<<<<<< HEAD
-  version = "6.3";
+  version = "6.4";
   pname = "wcslib";
-=======
-  version = "6.4";
-  name = "wcslib-${version}";
->>>>>>> 8943fb5f
 
   buildInputs = [ flex ];
 
   src = fetchurl {
-<<<<<<< HEAD
     url = "ftp://ftp.atnf.csiro.au/pub/software/wcslib/${pname}-${version}.tar.bz2";
-    sha256 ="1si272bms58yv1zmymx9ypx1ycka8bfqy8wk03rvl6nmciyz0dsc";
-=======
-    url = "ftp://ftp.atnf.csiro.au/pub/software/wcslib/${name}.tar.bz2";
     sha256 ="003h23m6d5wcs29v2vbnl63f3z35k5x70lpsqlz5c9bp1bvizh8k";
->>>>>>> 8943fb5f
   };
 
   prePatch = ''
