--- conflicted
+++ resolved
@@ -16,13 +16,8 @@
 
   meta = with stdenv.lib; {
     homepage = http://www.linux1394.org;
-<<<<<<< HEAD
-    license = "LGPL";
+    license = licenses.lgpl21Plus;
     platforms = platforms.linux;
     maintainers = with maintainers; [ wkennington ];
-=======
-    license = licenses.lgpl21Plus;
-    platforms = platforms.linux;
->>>>>>> 626a047b
   };
 }