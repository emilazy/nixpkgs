--- conflicted
+++ resolved
@@ -4,12 +4,7 @@
   name = "acl-2.2.47";
 
   src = fetchurl {
-<<<<<<< HEAD
-    # The SGI site throws away old versions, so don't use it.
-    url = mirror://gentoo/distfiles/acl_2.2.47-1.tar.gz;
-=======
     url = http://nixos.org/tarballs/acl_2.2.47-1.tar.gz;
->>>>>>> f7454eae
     sha256 = "1j39g62fki0iyji9s62slgwdfskpkqy7rmjlqcnmsvsnxbxhc294";
   };
 
