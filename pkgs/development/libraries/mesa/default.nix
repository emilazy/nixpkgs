{ stdenv, fetchurl, lib
, pkgconfig, intltool, autoreconfHook
, file, expat, libdrm, xorg, wayland, wayland-protocols, openssl
, llvmPackages, libffi, libomxil-bellagio, libva-minimal
, libelf, libvdpau, python2, python2Packages
, libglvnd
, enableRadv ? true
, galliumDrivers ? null
, driDrivers ? null
, vulkanDrivers ? null
, eglPlatforms ? [ "x11" ] ++ lib.optionals stdenv.isLinux [ "wayland" "drm" ]
, OpenGL, Xplugin
, withValgrind ? stdenv.hostPlatform.isLinux && !stdenv.hostPlatform.isAarch32, valgrind-light
}:

/** Packaging design:
  - The basic mesa ($out) contains headers and libraries (GLU is in libGLU now).
    This or the mesa attribute (which also contains GLU) are small (~ 2 MB, mostly headers)
    and are designed to be the buildInput of other packages.
  - DRI drivers are compiled into $drivers output, which is much bigger and
    depends on LLVM. These should be searched at runtime in
    "/run/opengl-driver{,-32}/lib/*" and so are kind-of impure (given by NixOS).
    (I suppose on non-NixOS one would create the appropriate symlinks from there.)
  - libOSMesa is in $osmesa (~4 MB)
*/

with stdenv.lib;

<<<<<<< HEAD
=======
if ! elem stdenv.hostPlatform.system platforms.mesaPlatforms then
  throw "${stdenv.system}: unsupported platform for Mesa"
else

>>>>>>> 888dba6a
let
  # platforms that have PCIe slots and thus can use most non-integrated GPUs
  pciePlatform = !stdenv.hostPlatform.isAarch32 && !stdenv.hostPlatform.isAarch64;
  defaultGalliumDrivers = optionals (elem "drm" eglPlatforms) ([ "virgl" ]
    ++ lib.optionals pciePlatform [ "r300" "r600" "radeonsi" ]
    ++ lib.optionals (pciePlatform || stdenv.hostPlatform.isAarch32 || stdenv.hostPlatform.isAarch64) [ "nouveau" ]
    ++ lib.optionals stdenv.hostPlatform.isx86 [ "i915" "svga" ]
    ++ lib.optionals (stdenv.hostPlatform.isAarch32 || stdenv.hostPlatform.isAarch64) [ "vc4" ]
    ++ lib.optionals stdenv.hostPlatform.isAarch64 [ "freedreno" "etnaviv" "imx" ]
  );
  defaultDriDrivers = optionals (elem "drm" eglPlatforms) ([ ]
    ++ lib.optionals pciePlatform [ "radeon" "r200" ]
    ++ lib.optionals (pciePlatform || stdenv.hostPlatform.isAarch32 || stdenv.hostPlatform.isAarch64) [ "nouveau" ]
    ++ lib.optionals stdenv.hostPlatform.isx86 [ "i915" "i965" ]);
  defaultVulkanDrivers = optionals stdenv.hostPlatform.isLinux ([ ]
    ++ lib.optional stdenv.hostPlatform.isx86 "intel"
    ++ lib.optional enableRadv "radeon");
in

let gallium_ = galliumDrivers; dri_ = driDrivers; vulkan_ = vulkanDrivers; in

let
  galliumDrivers =
    (if gallium_ == null
          then defaultGalliumDrivers
          else gallium_)
    ++ lib.optional stdenv.isLinux "swrast";
  driDrivers =
    (if dri_ == null
      then optionals (elem "drm" eglPlatforms) defaultDriDrivers
      else dri_) ++ lib.optional stdenv.isLinux "swrast";
  vulkanDrivers =
    if vulkan_ == null
    then defaultVulkanDrivers
    else vulkan_;
in

let
  version = "18.3.4";
  branch  = head (splitString "." version);
in

let self = stdenv.mkDerivation {
  name = "mesa-noglu-${version}";

  src =  fetchurl {
    urls = [
      "ftp://ftp.freedesktop.org/pub/mesa/mesa-${version}.tar.xz"
      "ftp://ftp.freedesktop.org/pub/mesa/${version}/mesa-${version}.tar.xz"
      "ftp://ftp.freedesktop.org/pub/mesa/older-versions/${branch}.x/${version}/mesa-${version}.tar.xz"
      "https://mesa.freedesktop.org/archive/mesa-${version}.tar.xz"
    ];
    sha256 = "01xv03ah4l5lcfx015n3fg1620dh4nbbv6gmhh6zhdsx6sj4sc9j";
  };

  prePatch = "patchShebangs .";

  # TODO:
  #  revive ./dricore-gallium.patch when it gets ported (from Ubuntu), as it saved
  #  ~35 MB in $drivers; watch https://launchpad.net/ubuntu/+source/mesa/+changelog
  patches = [
    ./symlink-drivers.patch
    ./missing-includes.patch # dev_t needs sys/stat.h, time_t needs time.h, etc.-- fixes build w/musl
    ./disk_cache-include-dri-driver-path-in-cache-key.patch
  ];

  outputs = [ "out" "dev" "drivers" ]
            ++ lib.optional (elem "swrast" galliumDrivers) "osmesa";

  # TODO: Figure out how to enable opencl without having a runtime dependency on clang
  configureFlags = [
    "--sysconfdir=${libglvnd.driverLink}/etc"
    "--localstatedir=/var"
    "--with-dri-driverdir=$(drivers)/lib/dri"
    "--with-dri-searchpath=${libglvnd.driverLink}/lib/dri"
    "--with-platforms=${concatStringsSep "," eglPlatforms}"
    "--with-gallium-drivers=${concatStringsSep "," galliumDrivers}"
    "--with-dri-drivers=${concatStringsSep "," driDrivers}"
    "--with-vulkan-drivers=${concatStringsSep "," vulkanDrivers}"
    "--enable-texture-float"
    (enableFeature stdenv.isLinux "dri3")
    (enableFeature stdenv.isLinux "nine") # Direct3D in Wine
    "--enable-libglvnd"
    "--enable-dri"
    "--enable-driglx-direct"
    "--enable-gles1"
    "--enable-gles2"
    "--enable-glx"
    # https://bugs.freedesktop.org/show_bug.cgi?id=35268
    (enableFeature (!stdenv.hostPlatform.isMusl) "glx-tls")
    # used by wine
    (enableFeature (elem "swrast" galliumDrivers) "gallium-osmesa")
    "--enable-llvm"
    (enableFeature stdenv.isLinux "egl")
    (enableFeature stdenv.isLinux "xa") # used in vmware driver
    (enableFeature stdenv.isLinux "gbm")
    "--enable-xvmc"
    "--enable-vdpau"
    "--enable-shared-glapi"
    "--enable-llvm-shared-libs"
    (enableFeature stdenv.isLinux "omx-bellagio")
    (enableFeature stdenv.isLinux "va")
    "--disable-opencl"
  ];

  nativeBuildInputs = [
    autoreconfHook intltool pkgconfig file
    python2 python2Packages.Mako
  ];

  propagatedBuildInputs = with xorg; [
    libXdamage libXxf86vm
  ] ++ optional stdenv.isLinux libdrm
    ++ optionals stdenv.isDarwin [ OpenGL Xplugin ];

  buildInputs = with xorg; [
    expat llvmPackages.llvm libglvnd xorgproto
    libX11 libXext libxcb libXt libXfixes libxshmfence libXrandr
    libffi libvdpau libelf libXvMC
    libpthreadstubs openssl /*or another sha1 provider*/
  ] ++ lib.optionals (elem "wayland" eglPlatforms) [ wayland wayland-protocols ]
    ++ lib.optionals stdenv.isLinux [ libomxil-bellagio libva-minimal ]
    ++ lib.optional withValgrind valgrind-light;

  enableParallelBuilding = true;
  doCheck = false;

  installFlags = [
    "sysconfdir=\${drivers}/etc"
    "localstatedir=\${TMPDIR}"
    "vendorjsondir=\${out}/share/glvnd/egl_vendor.d"
  ];

  # TODO: probably not all .la files are completely fixed, but it shouldn't matter;
  postInstall = ''
    # Some installs don't have any drivers so this directory is never created.
    mkdir -p $drivers
  '' + optionalString (galliumDrivers != []) ''
    # move gallium-related stuff to $drivers, so $out doesn't depend on LLVM
    mv -t "$drivers/lib/"    \
      $out/lib/libXvMC*      \
      $out/lib/d3d           \
      $out/lib/vdpau         \
      $out/lib/bellagio      \
      $out/lib/libxatracker* \
      $out/lib/libvulkan_*

    # Move other drivers to a separate output
    mv $out/lib/dri/* $drivers/lib/dri # */
    rmdir "$out/lib/dri"
    mv $out/lib/lib*_mesa* $drivers/lib

    # move libOSMesa to $osmesa, as it's relatively big
    mkdir -p {$osmesa,$drivers}/lib/
    mv -t $osmesa/lib/ $out/lib/libOSMesa*

    # now fix references in .la files
    sed "/^libdir=/s,$out,$osmesa," -i $osmesa/lib/libOSMesa*.la

    # set the default search path for DRI drivers; used e.g. by X server
    substituteInPlace "$dev/lib/pkgconfig/dri.pc" --replace '$(drivers)' "${libglvnd.driverLink}"

    # remove GLES libraries; they are provided by libglvnd
    rm $out/lib/lib{GLESv1_CM,GLESv2}.*

    # remove pkgconfig files for GL/GLES/EGL; they are provided by libGL.
    rm $dev/lib/pkgconfig/{gl,egl,glesv1_cm,glesv2}.pc

    # move vendor files
    mv $out/share/ $drivers/

    # Update search path used by glvnd
    for js in $drivers/share/glvnd/egl_vendor.d/*.json; do
      substituteInPlace "$js" --replace '"libEGL_' '"'"$drivers/lib/libEGL_"
    done

    # Update search path used by pkg-config
    for pc in $dev/lib/pkgconfig/{d3d,dri,xatracker}.pc; do
      substituteInPlace "$pc" --replace $out $drivers
    done
  '' + optionalString (vulkanDrivers != []) ''
    # Update search path used by Vulkan (it's pointing to $out but
    # drivers are in $drivers)
    for js in $drivers/share/vulkan/icd.d/*.json; do
      substituteInPlace "$js" --replace "$out" "$drivers"
    done
  '';

  # TODO:
  #  check $out doesn't depend on llvm: builder failures are ignored
  #  for some reason grep -qv '${llvmPackages.llvm}' -R "$out";
  postFixup = optionalString (galliumDrivers != []) ''
    # add RPATH so the drivers can find the moved libgallium and libdricore9
    # moved here to avoid problems with stripping patchelfed files
    for lib in $drivers/lib/*.so* $drivers/lib/*/*.so*; do
      if [[ ! -L "$lib" ]]; then
        patchelf --set-rpath "$(patchelf --print-rpath $lib):$drivers/lib" "$lib"
      fi
    done
  '';

  passthru = {
    inherit libdrm version;
    inherit (libglvnd) driverLink;

    stubs = stdenv.mkDerivation {
      name = "libGL-${libglvnd.version}";
      outputs = [ "out" "dev" ];

      # Use stub libraries from libglvnd and headers from Mesa.
      buildCommand = ''
        mkdir -p $out/nix-support
        ln -s ${libglvnd.out}/lib $out/lib

        mkdir -p $dev/{,lib/pkgconfig,nix-support}
        echo "$out" > $dev/nix-support/propagated-build-inputs
        ln -s ${self.dev}/include $dev/include

        genPkgConfig() {
          local name="$1"
          local lib="$2"

          cat <<EOF >$dev/lib/pkgconfig/$name.pc
        Name: $name
        Description: $lib library
        Version: ${self.version}
        Libs: -L${libglvnd.out}/lib -l$lib
        Cflags: -I${self.dev}/include
        EOF
        }

        genPkgConfig gl GL
        genPkgConfig egl EGL
        genPkgConfig glesv1_cm GLESv1_CM
        genPkgConfig glesv2 GLESv2
      '' + lib.optionalString stdenv.isDarwin ''
        echo ${OpenGL} > $out/nix-support/propagated-build-inputs
      '';
    };
  };

  meta = with stdenv.lib; {
    description = "An open source implementation of OpenGL";
    homepage = https://www.mesa3d.org/;
    license = licenses.mit; # X11 variant, in most files
    platforms = platforms.mesaPlatforms;
    maintainers = with maintainers; [ vcunat ];
  };
};
in self<|MERGE_RESOLUTION|>--- conflicted
+++ resolved
@@ -26,13 +26,6 @@
 
 with stdenv.lib;
 
-<<<<<<< HEAD
-=======
-if ! elem stdenv.hostPlatform.system platforms.mesaPlatforms then
-  throw "${stdenv.system}: unsupported platform for Mesa"
-else
-
->>>>>>> 888dba6a
 let
   # platforms that have PCIe slots and thus can use most non-integrated GPUs
   pciePlatform = !stdenv.hostPlatform.isAarch32 && !stdenv.hostPlatform.isAarch64;
