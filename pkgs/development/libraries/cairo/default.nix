--- conflicted
+++ resolved
@@ -55,16 +55,8 @@
 
   enableParallelBuilding = true;
 
-<<<<<<< HEAD
-=======
-  # The default `--disable-gtk-doc' is ignored.
-  postInstall = "rm -rf $out/share/gtk-doc"
-    + stdenv.lib.optionalString stdenv.isDarwin (''
-      #newline
-    '' + glib.flattenInclude
-    );
+  postInstall = stdenv.lib.optionalString stdenv.isDarwin glib.flattenInclude;
 
->>>>>>> aa8e8303
   meta = {
     description = "A 2D graphics library with support for multiple output devices";
 
