--- conflicted
+++ resolved
@@ -13,34 +13,19 @@
   name = "gd-${version}";
   version = "2.1.1";
 
-<<<<<<< HEAD
-stdenv.mkDerivation {
-  name = "gd-2.0.35";
-
-=======
->>>>>>> 3cd63ade
   src = fetchurl {
     url = "https://github.com/libgd/libgd/releases/download/${name}/libgd-${version}.tar.xz";
     sha256 = "11djy9flzxczphigqgp7fbbblbq35gqwwhn9xfcckawlapa1xnls";
   };
-<<<<<<< HEAD
-
-  buildInputs = [zlib libpng freetype];
-=======
->>>>>>> 3cd63ade
 
   patches = [
     ./CVE-2016-3074.patch
   ];
 
-<<<<<<< HEAD
   hardeningDisable = [ "format" ];
 
-  configureFlags = "--without-x";
-=======
   nativeBuildInputs = [ pkgconfig ];
   buildInputs = [ zlib fontconfig freetype libjpeg libpng libtiff libXpm ];
->>>>>>> 3cd63ade
 
   meta = with stdenv.lib; {
     homepage = https://libgd.github.io/;
