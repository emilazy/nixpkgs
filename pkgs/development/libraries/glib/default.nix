--- conflicted
+++ resolved
@@ -49,16 +49,12 @@
     sha256 = "1d98mbqjmc34s8095lkw1j1bwvnnkw9581yfvjaikjvfjsaz29qd";
   };
 
-<<<<<<< HEAD
+  patches = optional stdenv.isDarwin ./darwin-compilation.patch;
+
   outputs = [ "dev" "out" "bin" "doc" ];
 
-  # configure script looks for d-bus but it is (probably) only needed for tests
-  buildInputs = [ libelf ];
-=======
-  patches = optional stdenv.isDarwin ./darwin-compilation.patch;
 
   setupHook = ./setup-hook.sh;
->>>>>>> 084626de
 
   buildInputs = [ libelf ]
     ++ optionals doCheck [ tzdata libxml2 desktop_file_utils shared_mime_info ];
