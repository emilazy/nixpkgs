--- conflicted
+++ resolved
@@ -1,8 +1,4 @@
-<<<<<<< HEAD
 { lib, stdenv, fetchFromGitHub, autoreconfHook, libiconv }:
-=======
-{ lib, stdenv, fetchurl, libiconv }:
->>>>>>> d40c5e1c
 
 stdenv.mkDerivation rec {
   pname = "wavpack";
@@ -10,12 +6,8 @@
 
   enableParallelBuilding = true;
 
-<<<<<<< HEAD
   nativeBuildInputs = [ autoreconfHook ];
-  buildInputs = stdenv.lib.optional stdenv.isDarwin libiconv;
-=======
   buildInputs = lib.optional stdenv.isDarwin libiconv;
->>>>>>> d40c5e1c
 
   src = fetchFromGitHub {
     owner = "dbry";
