{ stdenv, fetchurl, fetchpatch
, bzip2
, expat
, libffi
, gdbm
, lzma
, ncurses
, openssl
, readline
, sqlite
, tcl ? null, tk ? null, tix ? null, libX11 ? null, xorgproto ? null, x11Support ? false
, zlib
, self
, configd
, python-setup-hook
, nukeReferences
# For the Python package set
, packageOverrides ? (self: super: {})
, buildPackages
, pythonForBuild ? buildPackages.${"python${sourceVersion.major}${sourceVersion.minor}"}
, sourceVersion
, sha256
, passthruFun
, bash
, stripConfig ? false
, stripIdlelib ? false
, stripTests ? false
, stripTkinter ? false
, rebuildBytecode ? true
, stripBytecode ? false
<<<<<<< HEAD
, includeSiteCustomize ? true
=======
, static ? false
>>>>>>> a8811cb8
}:

assert x11Support -> tcl != null
                  && tk != null
                  && xorgproto != null
                  && libX11 != null;
with stdenv.lib;

let

  passthru = passthruFun rec {
    inherit self sourceVersion packageOverrides;
    implementation = "cpython";
    libPrefix = "python${pythonVersion}";
    executable = libPrefix;
    pythonVersion = with sourceVersion; "${major}.${minor}";
    sitePackages = "lib/${libPrefix}/site-packages";
    inherit hasDistutilsCxxPatch pythonForBuild;
  };

  version = with sourceVersion; "${major}.${minor}.${patch}${suffix}";

  nativeBuildInputs = [
    nukeReferences
  ] ++ optionals (stdenv.hostPlatform != stdenv.buildPlatform) [
    buildPackages.stdenv.cc
    pythonForBuild
  ];

  buildInputs = filter (p: p != null) ([
    zlib bzip2 expat lzma libffi gdbm sqlite readline ncurses openssl ]
    ++ optionals x11Support [ tcl tk libX11 xorgproto ]
    ++ optionals stdenv.isDarwin [ configd ]);

  hasDistutilsCxxPatch = !(stdenv.cc.isGNU or false);

  inherit pythonForBuild;

  pythonForBuildInterpreter = if stdenv.hostPlatform == stdenv.buildPlatform then
    "$out/bin/python"
  else pythonForBuild.interpreter;

in with passthru; stdenv.mkDerivation {
  pname = "python3";
  inherit version;

  inherit buildInputs nativeBuildInputs;

  src = fetchurl {
    url = with sourceVersion; "https://www.python.org/ftp/python/${major}.${minor}.${patch}/Python-${version}.tar.xz";
    inherit sha256;
  };

  prePatch = optionalString stdenv.isDarwin ''
    substituteInPlace configure --replace '`/usr/bin/arch`' '"i386"'
    substituteInPlace configure --replace '-Wl,-stack_size,1000000' ' '
  '' + optionalString (stdenv.isDarwin && x11Support) ''
    substituteInPlace setup.py --replace /Library/Frameworks /no-such-path
  '';

  patches = [
    # Disable the use of ldconfig in ctypes.util.find_library (since
    # ldconfig doesn't work on NixOS), and don't use
    # ctypes.util.find_library during the loading of the uuid module
    # (since it will do a futile invocation of gcc (!) to find
    # libuuid, slowing down program startup a lot).
    (./. + "/${sourceVersion.major}.${sourceVersion.minor}/no-ldconfig.patch")
  ] ++ optionals (isPy35 || isPy36) [
    # Determinism: Write null timestamps when compiling python files.
    ./3.5/force_bytecode_determinism.patch
  ] ++ optionals isPy35 [
    # Backports support for LD_LIBRARY_PATH from 3.6
    ./3.5/ld_library_path.patch
  ] ++ optionals (isPy37 || isPy38) [
    # Fix darwin build https://bugs.python.org/issue34027
    ./3.7/darwin-libutil.patch
  ] ++ optionals (isPy3k && hasDistutilsCxxPatch) [
    # Fix for http://bugs.python.org/issue1222585
    # Upstream distutils is calling C compiler to compile C++ code, which
    # only works for GCC and Apple Clang. This makes distutils to call C++
    # compiler when needed.
    (
      if isPy35 then
        ./3.5/python-3.x-distutils-C++.patch
      else if isPy37 || isPy38 then
        ./3.7/python-3.x-distutils-C++.patch
      else
        fetchpatch {
          url = "https://bugs.python.org/file48016/python-3.x-distutils-C++.patch";
          sha256 = "1h18lnpx539h5lfxyk379dxwr8m2raigcjixkf133l4xy3f4bzi2";
        }
    )
  ];

  postPatch = ''
  '' + optionalString (x11Support && (tix != null)) ''
    substituteInPlace "Lib/tkinter/tix.py" --replace "os.environ.get('TIX_LIBRARY')" "os.environ.get('TIX_LIBRARY') or '${tix}/lib'"
  '';

  CPPFLAGS = concatStringsSep " " (map (p: "-I${getDev p}/include") buildInputs);
  LDFLAGS = concatStringsSep " " (map (p: "-L${getLib p}/lib") buildInputs);
  LIBS = "${optionalString (!stdenv.isDarwin) "-lcrypt"} ${optionalString (ncurses != null) "-lncurses"}";
  NIX_LDFLAGS = optionalString (stdenv.isLinux && !stdenv.hostPlatform.isMusl) "-lgcc_s" + optionalString stdenv.hostPlatform.isMusl "-lgcc_eh";
  # Determinism: We fix the hashes of str, bytes and datetime objects.
  PYTHONHASHSEED=0;

  configureFlags = [
    "--enable-shared"
    "--with-threads"
    "--without-ensurepip"
    "--with-system-expat"
    "--with-system-ffi"
  ] ++ optionals (sqlite != null && isPy3k) [
    "--enable-loadable-sqlite-extensions"
  ] ++ optionals (openssl != null) [
    "--with-openssl=${openssl.dev}"
  ] ++ optionals (stdenv.hostPlatform != stdenv.buildPlatform) [
    "ac_cv_buggy_getaddrinfo=no"
    # Assume little-endian IEEE 754 floating point when cross compiling
    "ac_cv_little_endian_double=yes"
    "ac_cv_big_endian_double=no"
    "ac_cv_mixed_endian_double=no"
    "ac_cv_x87_double_rounding=yes"
    "ac_cv_tanh_preserves_zero_sign=yes"
    # Generally assume that things are present and work
    "ac_cv_posix_semaphores_enabled=yes"
    "ac_cv_broken_sem_getvalue=no"
    "ac_cv_wchar_t_signed=yes"
    "ac_cv_rshift_extends_sign=yes"
    "ac_cv_broken_nice=no"
    "ac_cv_broken_poll=no"
    "ac_cv_working_tzset=yes"
    "ac_cv_have_long_long_format=yes"
    "ac_cv_have_size_t_format=yes"
    "ac_cv_computed_gotos=yes"
    "ac_cv_file__dev_ptmx=yes"
    "ac_cv_file__dev_ptc=yes"
  ] ++ optionals stdenv.hostPlatform.isLinux [
    # Never even try to use lchmod on linux,
    # don't rely on detecting glibc-isms.
    "ac_cv_func_lchmod=no"
  ] ++ optional static "LDFLAGS=-static";

  preConfigure = ''
    for i in /usr /sw /opt /pkg; do	# improve purity
      substituteInPlace ./setup.py --replace $i /no-such-path
    done
  '' + optionalString stdenv.isDarwin ''
    export NIX_CFLAGS_COMPILE="$NIX_CFLAGS_COMPILE -msse2"
    export MACOSX_DEPLOYMENT_TARGET=10.6
  '' + optionalString (isPy3k && pythonOlder "3.7") ''
    # Determinism: The interpreter is patched to write null timestamps when compiling Python files
    #   so Python doesn't try to update the bytecode when seeing frozen timestamps in Nix's store.
    export DETERMINISTIC_BUILD=1;
  '' + optionalString stdenv.hostPlatform.isMusl ''
    export NIX_CFLAGS_COMPILE+=" -DTHREAD_STACK_SIZE=0x100000"
  '';

  setupHook = python-setup-hook sitePackages;

  postInstall = ''
    # needed for some packages, especially packages that backport functionality
    # to 2.x from 3.x
    for item in $out/lib/${libPrefix}/test/*; do
      if [[ "$item" != */test_support.py*
         && "$item" != */test/support
         && "$item" != */test/libregrtest
         && "$item" != */test/regrtest.py* ]]; then
        rm -rf "$item"
      else
        echo $item
      fi
    done
    touch $out/lib/${libPrefix}/test/__init__.py

    ln -s "$out/include/${executable}m" "$out/include/${executable}"

    # Determinism: Windows installers were not deterministic.
    # We're also not interested in building Windows installers.
    find "$out" -name 'wininst*.exe' | xargs -r rm -f

    # Use Python3 as default python
    ln -s "$out/bin/idle3" "$out/bin/idle"
    ln -s "$out/bin/pydoc3" "$out/bin/pydoc"
    ln -s "$out/bin/python3" "$out/bin/python"
    ln -s "$out/bin/python3-config" "$out/bin/python-config"
    ln -s "$out/lib/pkgconfig/python3.pc" "$out/lib/pkgconfig/python.pc"

    # Get rid of retained dependencies on -dev packages, and remove
    # some $TMPDIR references to improve binary reproducibility.
    # Note that the .pyc file of _sysconfigdata.py should be regenerated!
    for i in $out/lib/${libPrefix}/_sysconfigdata*.py $out/lib/${libPrefix}/config-${sourceVersion.major}${sourceVersion.minor}*/Makefile; do
       sed -i $i -e "s|$TMPDIR|/no-such-path|g"
    done

    # Further get rid of references. https://github.com/NixOS/nixpkgs/issues/51668
    find $out/lib/python*/config-* -type f -print -exec nuke-refs -e $out '{}' +
    find $out/lib -name '_sysconfigdata*.py*' -print -exec nuke-refs -e $out '{}' +

    '' + optionalString stripConfig ''
    rm -R $out/bin/python*-config $out/lib/python*/config-*
    '' + optionalString stripIdlelib ''
    # Strip IDLE (and turtledemo, which uses it)
    rm -R $out/bin/idle* $out/lib/python*/{idlelib,turtledemo}
    '' + optionalString stripTkinter ''
    rm -R $out/lib/python*/tkinter
    '' + optionalString stripTests ''
    # Strip tests
    rm -R $out/lib/python*/test $out/lib/python*/**/test{,s}
    '' + optionalString includeSiteCustomize ''
    # Include a sitecustomize.py file
    cp ${../sitecustomize.py} $out/${sitePackages}/sitecustomize.py
    '' + optionalString rebuildBytecode ''

    # Determinism: rebuild all bytecode
    # We exclude lib2to3 because that's Python 2 code which fails
    # We rebuild three times, once for each optimization level
    # Python 3.7 implements PEP 552, introducing support for deterministic bytecode.
    # This is automatically used when `SOURCE_DATE_EPOCH` is set.
    find $out -name "*.py" | ${pythonForBuildInterpreter}     -m compileall -q -f -x "lib2to3" -i -
    find $out -name "*.py" | ${pythonForBuildInterpreter} -O  -m compileall -q -f -x "lib2to3" -i -
    find $out -name "*.py" | ${pythonForBuildInterpreter} -OO -m compileall -q -f -x "lib2to3" -i -
    '' + optionalString stripBytecode ''
    find $out -type d -name __pycache__ -print0 | xargs -0 -I {} rm -rf "{}"
  '';

  preFixup = stdenv.lib.optionalString (stdenv.hostPlatform != stdenv.buildPlatform) ''
    # Ensure patch-shebangs uses shebangs of host interpreter.
    export PATH=${stdenv.lib.makeBinPath [ "$out" bash ]}:$PATH
  '';

  # Enforce that we don't have references to the OpenSSL -dev package, which we
  # explicitly specify in our configure flags above.
  disallowedReferences =
    stdenv.lib.optionals (openssl != null && !static) [ openssl.dev ]
    ++ stdenv.lib.optionals (stdenv.hostPlatform != stdenv.buildPlatform) [
    # Ensure we don't have references to build-time packages.
    # These typically end up in shebangs.
    pythonForBuild buildPackages.bash
  ];

  inherit passthru;

  enableParallelBuilding = true;

  meta = {
    homepage = http://python.org;
    description = "A high-level dynamically-typed programming language";
    longDescription = ''
      Python is a remarkably powerful dynamic programming language that
      is used in a wide variety of application domains. Some of its key
      distinguishing features include: clear, readable syntax; strong
      introspection capabilities; intuitive object orientation; natural
      expression of procedural code; full modularity, supporting
      hierarchical packages; exception-based error handling; and very
      high level dynamic data types.
    '';
    license = licenses.psfl;
    platforms = with platforms; linux ++ darwin;
    maintainers = with maintainers; [ fridh ];
  };
}<|MERGE_RESOLUTION|>--- conflicted
+++ resolved
@@ -28,11 +28,8 @@
 , stripTkinter ? false
 , rebuildBytecode ? true
 , stripBytecode ? false
-<<<<<<< HEAD
 , includeSiteCustomize ? true
-=======
 , static ? false
->>>>>>> a8811cb8
 }:
 
 assert x11Support -> tcl != null
