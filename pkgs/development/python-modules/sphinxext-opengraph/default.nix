{ lib
, buildPythonPackage
, fetchFromGitHub
, sphinx
, matplotlib
, pytestCheckHook
, pythonOlder
, beautifulsoup4
, setuptools-scm
}:

buildPythonPackage rec {
  pname = "sphinxext-opengraph";
  version = "0.8.1";
<<<<<<< HEAD
=======
  format = "setuptools";

  disabled = pythonOlder "3.7";
>>>>>>> e40b5250

  src = fetchFromGitHub {
    owner = "wpilibsuite";
    repo = "sphinxext-opengraph";
    rev = "refs/tags/v${version}";
    hash = "sha256-3q/OKkLtyA1Dw2PfTT4Fmzyn5qPbjprekpE7ItnFNUo=";
  };

  SETUPTOOLS_SCM_PRETEND_VERSION = version;

  nativeBuildInputs = [
    setuptools-scm
  ];

  propagatedBuildInputs = [
    sphinx
    matplotlib
  ];

  nativeCheckInputs = [
    pytestCheckHook
    beautifulsoup4
  ];

  pythonImportsCheck = [ "sphinxext.opengraph" ];

  meta = with lib; {
    description = "Sphinx extension to generate unique OpenGraph metadata";
    homepage = "https://github.com/wpilibsuite/sphinxext-opengraph";
    changelog = "https://github.com/wpilibsuite/sphinxext-opengraph/releases/tag/v${version}";
    license = licenses.mit;
    maintainers = with maintainers; [ Luflosi ];
  };
}<|MERGE_RESOLUTION|>--- conflicted
+++ resolved
@@ -12,12 +12,9 @@
 buildPythonPackage rec {
   pname = "sphinxext-opengraph";
   version = "0.8.1";
-<<<<<<< HEAD
-=======
   format = "setuptools";
 
   disabled = pythonOlder "3.7";
->>>>>>> e40b5250
 
   src = fetchFromGitHub {
     owner = "wpilibsuite";
