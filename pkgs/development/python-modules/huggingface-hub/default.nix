--- conflicted
+++ resolved
@@ -13,11 +13,7 @@
 
 buildPythonPackage rec {
   pname = "huggingface-hub";
-<<<<<<< HEAD
-  version = "0.17.0";
-=======
   version = "0.17.3";
->>>>>>> 64449b8c
   format = "setuptools";
 
   disabled = pythonOlder "3.8";
@@ -26,11 +22,7 @@
     owner = "huggingface";
     repo = "huggingface_hub";
     rev = "refs/tags/v${version}";
-<<<<<<< HEAD
-    hash = "sha256-xtonZVaUVjxUNCl2jJnBlP8wh4s92VeD958x9dZM19U=";
-=======
     hash = "sha256-zoZIxp9+4FVPLCiikKussC34rwWBQzWMDlZx9S7NnqQ=";
->>>>>>> 64449b8c
   };
 
   propagatedBuildInputs = [
