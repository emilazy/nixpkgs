--- conflicted
+++ resolved
@@ -17,15 +17,6 @@
 buildPythonPackage rec {
   pname = "plotnine";
   version = "0.12.4";
-<<<<<<< HEAD
-  format = "pyproject";
-
-  disabled = pythonOlder "3.8";
-
-  src = fetchPypi {
-    inherit pname version;
-    hash = "sha256-rcQaZyUDWURFqPoZhyeZJTvQeEzb1aHMFmV6HdILqQU=";
-=======
   pyproject = true;
 
   disabled = pythonOlder "3.8";
@@ -35,7 +26,6 @@
     repo = "plotnine";
     rev = "refs/tags/v${version}";
     hash = "sha256-bm7xMCFDFimINlUePqLYw5bZtI5B151QOtltajgSm2U=";
->>>>>>> 8736250f
   };
 
   nativeBuildInputs = [
