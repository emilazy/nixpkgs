--- conflicted
+++ resolved
@@ -18,21 +18,13 @@
 
 buildPythonPackage rec {
   pname = "pymodbus";
-<<<<<<< HEAD
-  version = "2.5.0";
-=======
   version = "2.5.1";
->>>>>>> 714ef27f
 
   src = fetchFromGitHub {
     owner = "riptideio";
     repo = pname;
     rev = "v${version}";
-<<<<<<< HEAD
-    sha256 = "1ri4sy5axs4a1wg1qffp0k2z5v309612y8mfbxnb06fizqdkbclf";
-=======
     sha256 = "sha256-b85jfBZfMZtqtmID+tGBgOe9o0BbmBH83UV71lYAI5c=";
->>>>>>> 714ef27f
   };
 
   # Twisted asynchronous version is not supported due to a missing dependency
