{ lib
, buildPythonPackage
, pythonOlder
<<<<<<< HEAD
, fetchPypi
, setuptools
=======
, fetchFromGitHub
>>>>>>> b4bf622e
, setuptools-scm
, cssselect
, jaraco-test
, lxml
, mock
, pytest7CheckHook
, importlib-resources
}:

buildPythonPackage rec {
  pname = "cssutils";
  version = "2.10.1";
  pyproject = true;

  disabled = pythonOlder "3.8";


  src = fetchFromGitHub {
    owner = "jaraco";
    repo = "cssutils";
    rev = "refs/tags/v${version}";
    hash = "sha256-FK+EHdfsuCnWmnfUH18gyMq6CBXICBbhJj3XrscLLOA=";
  };

  build-system = [
    setuptools-scm
  ];

  nativeCheckInputs = [
    cssselect
    jaraco-test
    lxml
    mock
    pytest7CheckHook
  ] ++ lib.optionals (pythonOlder "3.9") [
    importlib-resources
  ];

  disabledTests = [
    # access network
    "encutils"
    "website.logging"
  ];

  pythonImportsCheck = [ "cssutils" ];

  meta = with lib; {
    description = "A CSS Cascading Style Sheets library for Python";
    homepage = "https://github.com/jaraco/cssutils";
    changelog = "https://github.com/jaraco/cssutils/blob/${src.rev}/NEWS.rst";
    license = licenses.lgpl3Plus;
    maintainers = with maintainers; [ dotlambda ];
  };
}<|MERGE_RESOLUTION|>--- conflicted
+++ resolved
@@ -1,18 +1,14 @@
 { lib
 , buildPythonPackage
+, pythonAtLeast
 , pythonOlder
-<<<<<<< HEAD
-, fetchPypi
-, setuptools
-=======
 , fetchFromGitHub
->>>>>>> b4bf622e
 , setuptools-scm
 , cssselect
 , jaraco-test
 , lxml
 , mock
-, pytest7CheckHook
+, pytestCheckHook
 , importlib-resources
 }:
 
@@ -40,7 +36,7 @@
     jaraco-test
     lxml
     mock
-    pytest7CheckHook
+    pytestCheckHook
   ] ++ lib.optionals (pythonOlder "3.9") [
     importlib-resources
   ];
