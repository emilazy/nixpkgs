--- conflicted
+++ resolved
@@ -5,11 +5,7 @@
 
   src = fetchPypi {
     inherit pname version;
-<<<<<<< HEAD
-    sha256 = "b2e7fd694d3cffcee79317bad492d60c0aa887aea6916517c051c3247b33b5a5";
-=======
     sha256 = "19dm6dxj9hsiq0bnb4d6ms3sh2hcss9d9fhpjgkwxzrw9mlzvrxj";
->>>>>>> 4866cbe3
   };
 
   buildInputs = [ pytest ];
