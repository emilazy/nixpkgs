--- conflicted
+++ resolved
@@ -30,13 +30,8 @@
   src = fetchFromGitHub {
     owner = "jazzband";
     repo = "django-redis";
-<<<<<<< HEAD
     rev = "refs/tags/${version}";
-    hash = "sha256-eX9rUUvpkRrkZ82YalWn8s9DTw6nsbGzi1A6ibRoQGw=";
-=======
-    rev = version;
     hash = "sha256-m7z3c7My24vrSSnyfDQ/LlWhy7pV4U0L8LATMvkfczc=";
->>>>>>> 13b87aad
   };
 
   postPatch = ''
