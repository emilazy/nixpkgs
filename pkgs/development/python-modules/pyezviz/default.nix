--- conflicted
+++ resolved
@@ -20,11 +20,7 @@
     owner = "baqs";
     repo = "pyEzviz";
     rev = version;
-<<<<<<< HEAD
-    sha256 = "1zspymv8nz0gkx9m0fgls33hsw7rl0x4za87xx84ml4alcrp4r6w";
-=======
     sha256 = "sha256-3GRyM6OK0EpQ7wepTzqg+XANx9D0OVBTnw98i3b1V/8=";
->>>>>>> 2d666e4b
   };
 
   propagatedBuildInputs = [
