--- conflicted
+++ resolved
@@ -3,12 +3,8 @@
   astral,
   buildPythonPackage,
   fetchFromGitHub,
-<<<<<<< HEAD
-  poetry-core,
-=======
   pdm-backend,
   pythonRelaxDepsHook,
->>>>>>> 11b7fc64
   pytestCheckHook,
   pythonOlder,
   pytz,
@@ -28,20 +24,12 @@
     hash = "sha256-Cni8GegB8GAhtIKKCgSn3QavE/Gi9Rcm9v0grToMyq4=";
   };
 
-<<<<<<< HEAD
-  build-system = [
-    poetry-core
-  ];
-
-=======
->>>>>>> 11b7fc64
   pythonRelaxDeps = [
     "astral"
   ];
 
   build-system = [
     pdm-backend
-    pythonRelaxDepsHook
   ];
 
   dependencies = [
