{ lib
, buildPythonPackage
, fetchPypi
, python
, msrest
, msrestazure
, azure-common
, azure-mgmt-core
, azure-mgmt-nspkg
}:

buildPythonPackage rec {
  pname = "azure-mgmt-iothubprovisioningservices";
  version = "1.0.0";

  src = fetchPypi {
    inherit pname version;
    extension = "zip";
<<<<<<< HEAD
    sha256 = "e5871b03488b5ae6dfc441cdbda40cb39c000635ee57c513053792b3c15826a9";
=======
    sha256 = "sha256-5YcbA0iLWubfxEHNvaQMs5wABjXuV8UTBTeSs8FYJqk=";
>>>>>>> 98a9aba0
  };

  propagatedBuildInputs = [
    msrest
    msrestazure
    azure-common
    azure-mgmt-core
    azure-mgmt-nspkg
  ];

  pythonNamespaces = [ "azure.mgmt" ];

  # has no tests
  doCheck = false;

  meta = with lib; {
    description = "This is the Microsoft Azure IoTHub Provisioning Services Client Library";
    homepage = "https://github.com/Azure/azure-sdk-for-python";
    license = licenses.mit;
    maintainers = with maintainers; [ jonringer maxwilson ];
  };
}<|MERGE_RESOLUTION|>--- conflicted
+++ resolved
@@ -16,11 +16,7 @@
   src = fetchPypi {
     inherit pname version;
     extension = "zip";
-<<<<<<< HEAD
     sha256 = "e5871b03488b5ae6dfc441cdbda40cb39c000635ee57c513053792b3c15826a9";
-=======
-    sha256 = "sha256-5YcbA0iLWubfxEHNvaQMs5wABjXuV8UTBTeSs8FYJqk=";
->>>>>>> 98a9aba0
   };
 
   propagatedBuildInputs = [
