--- conflicted
+++ resolved
@@ -20,23 +20,14 @@
 
 buildPythonPackage rec {
   pname = "ax";
-<<<<<<< HEAD
-  version = "0.3.5";
-=======
   version = "0.3.6";
->>>>>>> 8694fb41
   format = "pyproject";
 
   src = fetchFromGitHub {
     owner = "facebook";
     repo = pname;
-<<<<<<< HEAD
-    rev = "refs/tags/${version}";
-    hash = "sha256-AMnE5bHBUyfMGBxfhkByHY0dC/ft1/QLZgRGk0TyN10=";
-=======
     rev = version;
     hash = "sha256-5f2VpOFDRz6YzxvxFYWMu8hljkMVbBsyULYVreUxYRU=";
->>>>>>> 8694fb41
   };
 
   nativeBuildInputs = [
