--- conflicted
+++ resolved
@@ -1,7 +1,7 @@
 { lib
 , stdenv
 , buildPythonPackage
-, fetchFromGitHub
+, fetchPypi
 , aiofiles
 , graphene
 , itsdangerous
@@ -20,23 +20,12 @@
 
 buildPythonPackage rec {
   pname = "starlette";
-<<<<<<< HEAD
   version = "0.13.0";
   disabled = isPy27;
 
   src = fetchPypi {
     inherit pname version;
     sha256 = "6bd414152d40d000ccbf6aa40ed89718b40868366a0f69fb83034f416303acef";
-=======
-  version = "0.12.9";
-  disabled = isPy27;
-
-  src = fetchFromGitHub {
-    owner = "encode";
-    repo = "starlette";
-    rev = version;
-    sha256 = "0w44s8ynzy8w8dgm755c8jina9i4dd87vqkcv7jc1kwkg384w9i5";
->>>>>>> 97da2d22
   };
 
   propagatedBuildInputs = [
