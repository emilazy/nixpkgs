--- conflicted
+++ resolved
@@ -11,11 +11,7 @@
     sha256 = "sha256-wRKTBvLLo0Vvvh1GtF9hOnUHNpOeX950y1U+8JYBGoE=";
   };
 
-<<<<<<< HEAD
-  cargoHash = "sha256-2lgWybEPi6HEUMYuGDRWMjWoc94CrFHPP5IeKUjj0q4=";
-=======
   cargoHash = "sha256-+FtfL5jAGJrpnZaJDnDMvWC0D3Af0L466v9nqJkb+uA=";
->>>>>>> cbebac42
 
   nativeCheckInputs = [ python3 ];
 
