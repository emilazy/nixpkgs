--- conflicted
+++ resolved
@@ -8,11 +8,7 @@
 , regexPosix, alex, happy, git, gnumake, gcc, autoconf, patch
 , automake, libtool, cabalInstallGhcjs, gmp, base16Bytestring
 , cryptohash, executablePath, transformersCompat
-<<<<<<< HEAD
-, haddock, hspec, xhtml, primitive, cacert
-=======
 , haddock, hspec, xhtml, primitive, cacert, pkgs, ghc
->>>>>>> 3e62d0b5
 }:
 cabal.mkDerivation (self: rec {
   pname = "ghcjs";
@@ -84,11 +80,7 @@
   libdir = "/share/ghcjs/${pkgs.stdenv.system}-${version}-${ghc.ghc.version}";
   postInstall = ''
     export HOME=$(pwd)
-<<<<<<< HEAD
-    export GIT_SSL_CAINFO=${cacert}/etc/ca-bundle.crt
-=======
     export GIT_SSL_CAINFO="${cacert}/etc/ca-bundle.crt"
->>>>>>> 3e62d0b5
     git clone git://github.com/ghcjs/ghcjs-boot.git
     cd ghcjs-boot
     git checkout f9f79d0cf40212943bcc1ad2672f2e0a7af2b7c9
