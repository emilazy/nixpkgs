{ stdenv, fetchurl, xz, libsigsegv, readline, interactive ? false }:

let
  inherit (stdenv.lib) optional;
in
stdenv.mkDerivation rec {
  name = "gawk-4.1.1";

  src = fetchurl {
    url = "mirror://gnu/gawk/${name}.tar.xz";
    sha256 = "1nz83vpss8xv7m475sv4qhhj40g74nvcw0y9kwq9ds8wzfmcdm7g";
  };

<<<<<<< HEAD
  # When we do build separate interactive version, it makes sense to always include docs.
  outputs = stdenv.lib.optionals (!interactive) [ "out" "doc" ]; #ToDo
=======
  # Currently broken due to locale tests failing
  #doCheck = !stdenv.isCygwin; # XXX: `test-dup2' segfaults on Cygwin 6.1
>>>>>>> 9de96694

  buildInputs = [ xz.bin libsigsegv ]
    ++ optional interactive readline;

  configureFlags = [ "--with-libsigsegv-prefix=${libsigsegv}" ]
    ++ [(if interactive then "--with-readline=${readline}" else "--without-readline")];

  doCheck = !stdenv.isCygwin; # XXX: `test-dup2' segfaults on Cygwin 6.1

  postInstall = "rm $out/bin/gawk-*";

  meta = {
    homepage = http://www.gnu.org/software/gawk/;
    description = "GNU implementation of the Awk programming language";

    longDescription = ''
      Many computer users need to manipulate text files: extract and then
      operate on data from parts of certain lines while discarding the rest,
      make changes in various text files wherever certain patterns appear,
      and so on.  To write a program to do these things in a language such as
      C or Pascal is a time-consuming inconvenience that may take many lines
      of code.  The job is easy with awk, especially the GNU implementation:
      Gawk.

      The awk utility interprets a special-purpose programming language that
      makes it possible to handle many data-reformatting jobs with just a few
      lines of code.
    '';

    license = stdenv.lib.licenses.gpl3Plus;

    maintainers = [ ];
  };
}<|MERGE_RESOLUTION|>--- conflicted
+++ resolved
@@ -11,13 +11,11 @@
     sha256 = "1nz83vpss8xv7m475sv4qhhj40g74nvcw0y9kwq9ds8wzfmcdm7g";
   };
 
-<<<<<<< HEAD
   # When we do build separate interactive version, it makes sense to always include docs.
   outputs = stdenv.lib.optionals (!interactive) [ "out" "doc" ]; #ToDo
-=======
+
   # Currently broken due to locale tests failing
   #doCheck = !stdenv.isCygwin; # XXX: `test-dup2' segfaults on Cygwin 6.1
->>>>>>> 9de96694
 
   buildInputs = [ xz.bin libsigsegv ]
     ++ optional interactive readline;
