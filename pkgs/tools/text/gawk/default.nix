--- conflicted
+++ resolved
@@ -1,9 +1,5 @@
-<<<<<<< HEAD
-{ stdenv, fetchurl, xz, libsigsegv, readline, interactive ? false }:
-=======
-{ stdenv, fetchurl, libsigsegv, readline, readlineSupport ? false
+{ stdenv, fetchurl, xz, libsigsegv, readline, interactive ? false
 , locale ? null }:
->>>>>>> 33373d93
 
 let
   inherit (stdenv.lib) optional;
@@ -16,33 +12,21 @@
     sha256 = "09d6pmx6h3i2glafm0jd1v1iyrs03vcyv2rkz12jisii3vlmbkz3";
   };
 
-<<<<<<< HEAD
   # When we do build separate interactive version, it makes sense to always include docs.
   outputs = [ "out" ] ++ stdenv.lib.optional (!interactive) "doc"; #ToDo
 
-  # Currently broken due to locale tests failing
-  #doCheck = !stdenv.isCygwin; # XXX: `test-dup2' segfaults on Cygwin 6.1
-
-  buildInputs = [ xz.bin libsigsegv ]
-    ++ optional interactive readline;
-
-  configureFlags = [ "--with-libsigsegv-prefix=${libsigsegv}" ]
-    ++ [(if interactive then "--with-readline=${readline}" else "--without-readline")];
-=======
   doCheck = !(
        stdenv.isCygwin # XXX: `test-dup2' segfaults on Cygwin 6.1
     || stdenv.isDarwin # XXX: `locale' segfaults
   );
 
-  buildInputs = stdenv.lib.optional (stdenv.system != "x86_64-cygwin") libsigsegv
-    ++ stdenv.lib.optional readlineSupport readline
+  buildInputs = [ xz.bin ]
+    ++ stdenv.lib.optional (stdenv.system != "x86_64-cygwin") libsigsegv
+    ++ stdenv.lib.optional interactive readline
     ++ stdenv.lib.optional stdenv.isDarwin locale;
 
   configureFlags = stdenv.lib.optional (stdenv.system != "x86_64-cygwin") "--with-libsigsegv-prefix=${libsigsegv}"
-    ++ stdenv.lib.optional readlineSupport "--with-readline=${readline}"
-      # only darwin where reported, seems OK on non-chrooted Fedora (don't rebuild stdenv)
-    ++ stdenv.lib.optional (!readlineSupport && stdenv.isDarwin) "--without-readline";
->>>>>>> 33373d93
+    ++ [(if interactive then "--with-readline=${readline}" else "--without-readline")];
 
   postInstall = "rm $out/bin/gawk-*";
 
