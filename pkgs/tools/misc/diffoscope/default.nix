{ lib, stdenv, fetchurl, python3Packages, docutils, help2man, installShellFiles
, abootimg, acl, apksigner, apktool, binutils-unwrapped, bzip2, cbfstool, cdrkit, colord, colordiff, coreutils, cpio, db, diffutils, dtc
, e2fsprogs, enjarify, file, findutils, fontforge-fonttools, ffmpeg, fpc, gettext, ghc, ghostscriptX, giflib, gnumeric, gnupg, gnutar
, gzip, hdf5, imagemagick, jdk, libarchive, libcaca, llvm, lz4, mono, ocaml, oggvideotools, openssh, openssl, pdftk, pgpdump, poppler_utils, procyon, qemu, R
, radare2, sng, sqlite, squashfsTools, tcpdump, ubootTools, odt2txt, unzip, wabt, xmlbeans, xxd, xz, zip, zstd
, enableBloat ? false
# updater only
, writeScript
}:

# Note: when upgrading this package, please run the list-missing-tools.sh script as described below!
python3Packages.buildPythonApplication rec {
  pname = "diffoscope";
  version = "207";

  src = fetchurl {
    url = "https://diffoscope.org/archive/diffoscope-${version}.tar.bz2";
    sha256 = "sha256-0PWnaOQV4Pj0hFMpn98xYhZDexctkweIE2ZM3ppYfvg=";
  };

  outputs = [ "out" "man" ];

  patches = [
    ./ignore_links.patch

    # due to https://salsa.debian.org/reproducible-builds/diffoscope/-/commit/953a599c2b903298b038b34abf515cea69f4fc19
    # the version detection of LLVM is broken and the comparison result is compared against
    # the expected result from LLVM 10 (rather than 7 which is our default).
    ./fix-tests.patch
  ];

  postPatch = ''
    # Upstream doesn't provide a PKG-INFO file
    sed -i setup.py -e "/'rpm-python',/d"

    # When generating manpage, use the installed version
    substituteInPlace doc/Makefile --replace "../bin" "$out/bin"
  '';

  nativeBuildInputs = [ docutils help2man installShellFiles ];

  # Most of the non-Python dependencies here are optional command-line tools for various file-format parsers.
  # To help figuring out what's missing from the list, run: ./pkgs/tools/misc/diffoscope/list-missing-tools.sh
  #
  # Still missing these tools: docx2txt lipo otool r2pipe
  pythonPath = [
      binutils-unwrapped bzip2 colordiff coreutils cpio db diffutils
      e2fsprogs file findutils fontforge-fonttools gettext gnutar gzip
      libarchive libcaca lz4 openssl pgpdump sng sqlite squashfsTools unzip xxd
      xz zip zstd
    ]
    ++ (with python3Packages; [
      argcomplete debian defusedxml jsondiff jsbeautifier libarchive-c
      python_magic progressbar33 pypdf2 rpm tlsh
    ])
    ++ lib.optionals stdenv.isLinux [ python3Packages.pyxattr acl cdrkit dtc ]
    ++ lib.optionals enableBloat ([
      abootimg apksigner apktool cbfstool colord enjarify ffmpeg fpc ghc ghostscriptX giflib gnupg gnumeric
      hdf5 imagemagick llvm jdk mono ocaml odt2txt oggvideotools openssh pdftk poppler_utils procyon qemu R tcpdump ubootTools wabt radare2 xmlbeans
    ] ++ (with python3Packages; [ androguard binwalk guestfs h5py pdfminer ]));

  checkInputs = with python3Packages; [ pytestCheckHook ] ++ pythonPath;

  postInstall = ''
    make -C doc
    installManPage doc/diffoscope.1
  '';

  disabledTests = [
    # Disable flaky test and a failing one
    "test_android_manifest"
    "test_sbin_added_to_path"
    "test_diff_meta"
    "test_diff_meta2"
    "test_obj_no_differences"

    # fails because it fails to determine llvm version
    "test_item3_deflate_llvm_bitcode"

<<<<<<< HEAD
    # We don't care if the is correctly formatted
=======
    # disable formatting tests because they can break on black updates
>>>>>>> b94a60e4
    "test_code_is_black_clean"
  ] ++ lib.optionals stdenv.isDarwin [
    # Disable flaky tests on Darwin
    "test_non_unicode_filename"
    "test_listing"
    "test_symlink_root"
  ];

  # flaky tests on Darwin
  disabledTestPaths = lib.optionals stdenv.isDarwin [
    "tests/comparators/test_git.py"
    "tests/comparators/test_java.py"
    "tests/comparators/test_uimage.py"
    "tests/comparators/test_device.py"
    "tests/comparators/test_macho.py"
  ];

   passthru = {
    updateScript = writeScript "update-diffoscope" ''
      #!/usr/bin/env nix-shell
      #!nix-shell -i bash -p curl pcre common-updater-scripts

      set -eu -o pipefail

      # Expect the text in format of "Latest release: 198 (31 Dec 2021)"'.
      newVersion="$(curl -s https://diffoscope.org/ | pcregrep -o1 'Latest release: ([0-9]+)')"
      update-source-version ${pname} "$newVersion"
    '';
   };

  meta = with lib; {
    description = "Perform in-depth comparison of files, archives, and directories";
    longDescription = ''
      diffoscope will try to get to the bottom of what makes files or directories
      different. It will recursively unpack archives of many kinds and transform
      various binary formats into more human readable form to compare them. It can
      compare two tarballs, ISO images, or PDF just as easily. The differences can
      be shown in a text or HTML report.

      diffoscope is developed as part of the "reproducible builds" Debian
      project and was formerly known as "debbindiff".
    '';
    homepage = "https://diffoscope.org/";
    license = licenses.gpl3Plus;
    maintainers = with maintainers; [ dezgeg ma27 danielfullmer ];
    platforms = platforms.unix;
  };
}<|MERGE_RESOLUTION|>--- conflicted
+++ resolved
@@ -77,11 +77,7 @@
     # fails because it fails to determine llvm version
     "test_item3_deflate_llvm_bitcode"
 
-<<<<<<< HEAD
-    # We don't care if the is correctly formatted
-=======
     # disable formatting tests because they can break on black updates
->>>>>>> b94a60e4
     "test_code_is_black_clean"
   ] ++ lib.optionals stdenv.isDarwin [
     # Disable flaky tests on Darwin
