{ stdenv, lib, fetchFromGitHub, rustPlatform, Foundation, installShellFiles }:

rustPlatform.buildRustPackage rec {
  pname = "topgrade";
  version = "6.9.0";

  src = fetchFromGitHub {
    owner = "r-darwish";
    repo = pname;
    rev = "v${version}";
    sha256 = "sha256-FW0vGwMHUgFSMggZoT+koSkub4xSKeQ+PNlvFjGIy7o=";
  };

<<<<<<< HEAD
  cargoSha256 = "sha256-E5cURTLVVAUKygdbWUlptEsReodqw2GTAUNd21dkSvQ=";
=======
  cargoSha256 = "sha256-+JNQITHP5rwbfavBeb4/IUo5FThhKcKDRwGeT5m6k5k=";
>>>>>>> 10e16ec9

  buildInputs = lib.optional stdenv.isDarwin Foundation;

  nativeBuildInputs = [ installShellFiles ];

  postInstall = ''
    installManPage topgrade.8
  '';

  meta = with lib; {
    description = "Upgrade all the things";
    homepage = "https://github.com/r-darwish/topgrade";
    license = licenses.gpl3Only;
    maintainers = with maintainers; [ Br1ght0ne hugoreeves SuperSandro2000 ];
  };
}<|MERGE_RESOLUTION|>--- conflicted
+++ resolved
@@ -11,11 +11,7 @@
     sha256 = "sha256-FW0vGwMHUgFSMggZoT+koSkub4xSKeQ+PNlvFjGIy7o=";
   };
 
-<<<<<<< HEAD
-  cargoSha256 = "sha256-E5cURTLVVAUKygdbWUlptEsReodqw2GTAUNd21dkSvQ=";
-=======
   cargoSha256 = "sha256-+JNQITHP5rwbfavBeb4/IUo5FThhKcKDRwGeT5m6k5k=";
->>>>>>> 10e16ec9
 
   buildInputs = lib.optional stdenv.isDarwin Foundation;
 
