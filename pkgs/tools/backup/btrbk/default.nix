--- conflicted
+++ resolved
@@ -2,21 +2,12 @@
 , utillinux, asciidoc, asciidoctor, makeWrapper }:
 
 stdenv.mkDerivation rec {
-<<<<<<< HEAD
   pname = "btrbk";
-  version = "0.28.0";
+  version = "0.28.3";
 
   src = fetchurl {
     url = "https://digint.ch/download/btrbk/releases/${pname}-${version}.tar.xz";
-    sha256 = "1bqgcbkdd5s3l3ba1ifa9l523r8cr5y3arjdy9f6rmm840kn7xzf";
-=======
-  name = "btrbk-${version}";
-  version = "0.28.3";
-
-  src = fetchurl {
-    url = "https://digint.ch/download/btrbk/releases/${name}.tar.xz";
     sha256 = "0s69pcjkjxg77cgyjahwyg2w81ckgzwz1ds4ifjw7z0zhjxy7miz";
->>>>>>> ffbb4d26
   };
 
   nativeBuildInputs = [ asciidoc asciidoctor makeWrapper ];
