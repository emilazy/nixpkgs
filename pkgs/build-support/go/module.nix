{ go, cacert, git, lib, stdenv }:

{ name ? "${args'.pname}-${args'.version}"
  # The source used to build the derivation.
, src
  # Native build inputs used for the derivation.
, nativeBuildInputs ? [ ]
, passthru ? { }
, patches ? [ ]

<<<<<<< HEAD
  # A function to override the `goModules` derivation.
, overrideModAttrs ? (_oldAttrs: { })
=======
  # A function to override the goModules derivation
, overrideModAttrs ? (finalAttrs: previousAttrs: { })
>>>>>>> 56299527

  # Directory to the `go.mod` and `go.sum` relative to the `src`.
, modRoot ? "./"

  # The SRI hash of the vendored dependencies.
  # If `vendorHash` is `null`, no dependencies are fetched and
  # the build relies on the vendor folder within the source.
, vendorHash ? throw (
    if args'?vendorSha256 then
      "buildGoModule: Expect vendorHash instead of vendorSha256"
    else
      "buildGoModule: vendorHash is missing"
  )

  # Whether to delete the vendor folder supplied with the source.
, deleteVendor ? false

  # Whether to fetch (go mod download) and proxy the vendor directory.
  # This is useful if your code depends on c code and go mod tidy does not
  # include the needed sources to build or if any dependency has case-insensitive
  # conflicts which will produce platform dependant `vendorHash` checksums.
, proxyVendor ? false

  # We want parallel builds by default.
, enableParallelBuilding ? true

  # Do not enable this without good reason
  # IE: programs coupled with the compiler.
, allowGoReference ? false

  # Go env. variable to enable CGO.
, CGO_ENABLED ? go.CGO_ENABLED

  # Meta data for the final derivation.
, meta ? { }

  # Not needed with `buildGoModule`.
, goPackagePath ? ""

  # Go linker flags.
, ldflags ? [ ]
  # Go build flags.
, GOFLAGS ? [ ]

  # Needed for buildFlags{,Array} warning
, buildFlags ? "" # deprecated
, buildFlagsArray ? "" # deprecated

, ...
}@args':

assert goPackagePath != "" -> throw "`goPackagePath` is not needed with `buildGoModule`";

let
  args = removeAttrs args' [ "overrideModAttrs" "vendorSha256" ];

  GO111MODULE = "on";
  GOTOOLCHAIN = "local";

in
(stdenv.mkDerivation (finalAttrs:
  args
  // {

  inherit modRoot vendorHash deleteVendor proxyVendor;
  goModules = if (finalAttrs.vendorHash == null) then "" else
  (stdenv.mkDerivation {
    name = "${finalAttrs.name or "${finalAttrs.pname}-${finalAttrs.version}"}-go-modules";

    nativeBuildInputs = (finalAttrs.nativeBuildInputs or [ ]) ++ [ go git cacert ];

    inherit (finalAttrs) src modRoot;
    inherit (go) GOOS GOARCH;
    inherit GO111MODULE GOTOOLCHAIN;

    # The following inheritance behavior is not trivial to expect, and some may
    # argue it's not ideal. Changing it may break vendor hashes in Nixpkgs and
    # out in the wild. In anycase, it's documented in:
<<<<<<< HEAD
    # doc/languages-frameworks/go.section.md.
    prePatch = args.prePatch or "";
    patches = args.patches or [ ];
    patchFlags = args.patchFlags or [ ];
    postPatch = args.postPatch or "";
    preBuild = args.preBuild or "";
    postBuild = args.modPostBuild or "";
    sourceRoot = args.sourceRoot or "";
=======
    # doc/languages-frameworks/go.section.md
    prePatch = finalAttrs.prePatch or "";
    patches = finalAttrs.patches or [ ];
    patchFlags = finalAttrs.patchFlags or [ ];
    postPatch = finalAttrs.postPatch or "";
    preBuild = finalAttrs.preBuild or "";
    postBuild = finalAttrs.modPostBuild or "";
    sourceRoot = finalAttrs.sourceRoot or "";
    setSourceRoot = finalAttrs.setSourceRoot or "";
    env = finalAttrs.env or { };
>>>>>>> 56299527

    impureEnvVars = lib.fetchers.proxyImpureEnvVars ++ [
      "GIT_PROXY_COMMAND"
      "SOCKS_SERVER"
      "GOPROXY"
    ];

    configurePhase = args.modConfigurePhase or ''
      runHook preConfigure
      export GOCACHE=$TMPDIR/go-cache
      export GOPATH="$TMPDIR/go"
      cd "$modRoot"
      runHook postConfigure
    '';

    buildPhase = args.modBuildPhase or (''
      runHook preBuild
    '' + lib.optionalString finalAttrs.deleteVendor ''
      if [ ! -d vendor ]; then
        echo "vendor folder does not exist, 'deleteVendor' is not needed"
        exit 10
      else
        rm -rf vendor
      fi
    '' + ''
      if [ -d vendor ]; then
        echo "vendor folder exists, please set 'vendorHash = null;' in your expression"
        exit 10
      fi

      export GIT_SSL_CAINFO=$NIX_SSL_CERT_FILE
      ${if finalAttrs.proxyVendor then ''
        mkdir -p "''${GOPATH}/pkg/mod/cache/download"
        go mod download
      '' else ''
        if (( "''${NIX_DEBUG:-0}" >= 1 )); then
          goModVendorFlags+=(-v)
        fi
        go mod vendor "''${goModVendorFlags[@]}"
      ''}

      mkdir -p vendor

      runHook postBuild
    '');

    installPhase = args.modInstallPhase or ''
      runHook preInstall

      ${if finalAttrs.proxyVendor then ''
        rm -rf "''${GOPATH}/pkg/mod/cache/download/sumdb"
        cp -r --reflink=auto "''${GOPATH}/pkg/mod/cache/download" $out
      '' else ''
        cp -r --reflink=auto vendor $out
      ''}

      if ! [ "$(ls -A $out)" ]; then
        echo "vendor folder is empty, please set 'vendorHash = null;' in your expression"
        exit 10
      fi

      runHook postInstall
    '';

    dontFixup = true;

    outputHashMode = "recursive";
<<<<<<< HEAD
    outputHash = vendorHash;
    # Handle empty `vendorHash`; avoid error:
    # empty hash requires explicit hash algorithm.
    outputHashAlgo = if vendorHash == "" then "sha256" else null;
  }).overrideAttrs overrideModAttrs;
=======
    outputHash = finalAttrs.vendorHash;
    # Handle empty vendorHash; avoid
    # error: empty hash requires explicit hash algorithm
    outputHashAlgo = if finalAttrs.vendorHash == "" then "sha256" else null;
    # in case an overlay clears passthru by accident, don't fail evaluation
  }).overrideAttrs (finalAttrs.passthru.overrideModAttrs or overrideModAttrs);
>>>>>>> 56299527

    nativeBuildInputs = [ go ] ++ nativeBuildInputs;

    inherit (go) GOOS GOARCH;

    GOFLAGS = GOFLAGS
      ++ lib.warnIf (lib.any (lib.hasPrefix "-mod=") GOFLAGS) "use `proxyVendor` to control Go module/vendor behavior instead of setting `-mod=` in GOFLAGS"
        (lib.optional (!finalAttrs.proxyVendor) "-mod=vendor")
      ++ lib.warnIf (builtins.elem "-trimpath" GOFLAGS) "`-trimpath` is added by default to GOFLAGS by buildGoModule when allowGoReference isn't set to true"
        (lib.optional (!allowGoReference) "-trimpath");
    inherit CGO_ENABLED enableParallelBuilding GO111MODULE GOTOOLCHAIN;

    # If not set to an explicit value, set the buildid empty for reproducibility.
    ldflags = ldflags ++ lib.optional (!lib.any (lib.hasPrefix "-buildid=") ldflags) "-buildid=";

    configurePhase = args.configurePhase or (''
      runHook preConfigure

      export GOCACHE=$TMPDIR/go-cache
      export GOPATH="$TMPDIR/go"
      export GOPROXY=off
      export GOSUMDB=off
      cd "$modRoot"
    '' + lib.optionalString (finalAttrs.vendorHash != null) ''
      ${if finalAttrs.proxyVendor then ''
        export GOPROXY="file://$goModules"
      '' else ''
        rm -rf vendor
        cp -r --reflink=auto "$goModules" vendor
      ''}
    '' + ''

      # currently pie is only enabled by default in pkgsMusl
      # this will respect the `hardening{Disable,Enable}` flags if set
      if [[ $NIX_HARDENING_ENABLE =~ "pie" ]]; then
        export GOFLAGS="-buildmode=pie $GOFLAGS"
      fi

      runHook postConfigure
    '');

    buildPhase = args.buildPhase or (
      lib.warnIf (buildFlags != "" || buildFlagsArray != "")
        "`buildFlags`/`buildFlagsArray` are deprecated and will be removed in the 24.11 release. Use the `ldflags` and/or `tags` attributes instead of `buildFlags`/`buildFlagsArray`"
      lib.warnIf (builtins.elem "-buildid=" ldflags)
        "`-buildid=` is set by default as ldflag by buildGoModule"
    ''
      runHook preBuild

      exclude='\(/_\|examples\|Godeps\|testdata'
      if [[ -n "$excludedPackages" ]]; then
        IFS=' ' read -r -a excludedArr <<<$excludedPackages
        printf -v excludedAlternates '%s\\|' "''${excludedArr[@]}"
        excludedAlternates=''${excludedAlternates%\\|} # drop final \| added by printf
        exclude+='\|'"$excludedAlternates"
      fi
      exclude+='\)'

      buildGoDir() {
        local cmd="$1" dir="$2"

        declare -ga buildFlagsArray
        declare -a flags
        flags+=($buildFlags "''${buildFlagsArray[@]}")
        flags+=(''${tags:+-tags=''${tags// /,}})
        flags+=(''${ldflags:+-ldflags="$ldflags"})
        flags+=("-p" "$NIX_BUILD_CORES")

        if [ "$cmd" = "test" ]; then
          flags+=(-vet=off)
          flags+=($checkFlags)
        fi

        local OUT
        if ! OUT="$(go $cmd "''${flags[@]}" $dir 2>&1)"; then
          if ! echo "$OUT" | grep -qE '(no( buildable| non-test)?|build constraints exclude all) Go (source )?files'; then
            echo "$OUT" >&2
            return 1
          fi
        fi
        if [ -n "$OUT" ]; then
          echo "$OUT" >&2
        fi
        return 0
      }

      getGoDirs() {
        local type;
        type="$1"
        if [ -n "$subPackages" ]; then
          echo "$subPackages" | sed "s,\(^\| \),\1./,g"
        else
          find . -type f -name \*$type.go -exec dirname {} \; | grep -v "/vendor/" | sort --unique | grep -v "$exclude"
        fi
      }

      if (( "''${NIX_DEBUG:-0}" >= 1 )); then
        buildFlagsArray+=(-x)
      fi

      if [ -z "$enableParallelBuilding" ]; then
          export NIX_BUILD_CORES=1
      fi
      for pkg in $(getGoDirs ""); do
        echo "Building subPackage $pkg"
        buildGoDir install "$pkg"
      done
    '' + lib.optionalString (stdenv.hostPlatform != stdenv.buildPlatform) ''
      # normalize cross-compiled builds w.r.t. native builds
      (
        dir=$GOPATH/bin/${go.GOOS}_${go.GOARCH}
        if [[ -n "$(shopt -s nullglob; echo $dir/*)" ]]; then
          mv $dir/* $dir/..
        fi
        if [[ -d $dir ]]; then
          rmdir $dir
        fi
      )
    '' + ''
      runHook postBuild
    '');

    doCheck = args.doCheck or true;
    checkPhase = args.checkPhase or ''
      runHook preCheck
      # We do not set trimpath for tests, in case they reference test assets
      export GOFLAGS=''${GOFLAGS//-trimpath/}

      for pkg in $(getGoDirs test); do
        buildGoDir test "$pkg"
      done

      runHook postCheck
    '';

    installPhase = args.installPhase or ''
      runHook preInstall

      mkdir -p $out
      dir="$GOPATH/bin"
      [ -e "$dir" ] && cp -r $dir $out

      runHook postInstall
    '';

    strictDeps = true;

    disallowedReferences = lib.optional (!allowGoReference) go;

    passthru = {
      inherit go;
      # Canonicallize `overrideModAttrs` as an attribute overlay.
      # `passthru.overrideModAttrs` will be overridden
      # when users want to override `goModules`.
      overrideModAttrs = lib.toExtension overrideModAttrs;
    } // passthru;

    meta = {
      # Add default meta information.
      platforms = go.meta.platforms or lib.platforms.all;
    } // meta;
  }
))<|MERGE_RESOLUTION|>--- conflicted
+++ resolved
@@ -8,13 +8,8 @@
 , passthru ? { }
 , patches ? [ ]
 
-<<<<<<< HEAD
   # A function to override the `goModules` derivation.
-, overrideModAttrs ? (_oldAttrs: { })
-=======
-  # A function to override the goModules derivation
 , overrideModAttrs ? (finalAttrs: previousAttrs: { })
->>>>>>> 56299527
 
   # Directory to the `go.mod` and `go.sum` relative to the `src`.
 , modRoot ? "./"
@@ -93,17 +88,7 @@
     # The following inheritance behavior is not trivial to expect, and some may
     # argue it's not ideal. Changing it may break vendor hashes in Nixpkgs and
     # out in the wild. In anycase, it's documented in:
-<<<<<<< HEAD
     # doc/languages-frameworks/go.section.md.
-    prePatch = args.prePatch or "";
-    patches = args.patches or [ ];
-    patchFlags = args.patchFlags or [ ];
-    postPatch = args.postPatch or "";
-    preBuild = args.preBuild or "";
-    postBuild = args.modPostBuild or "";
-    sourceRoot = args.sourceRoot or "";
-=======
-    # doc/languages-frameworks/go.section.md
     prePatch = finalAttrs.prePatch or "";
     patches = finalAttrs.patches or [ ];
     patchFlags = finalAttrs.patchFlags or [ ];
@@ -113,7 +98,6 @@
     sourceRoot = finalAttrs.sourceRoot or "";
     setSourceRoot = finalAttrs.setSourceRoot or "";
     env = finalAttrs.env or { };
->>>>>>> 56299527
 
     impureEnvVars = lib.fetchers.proxyImpureEnvVars ++ [
       "GIT_PROXY_COMMAND"
@@ -181,20 +165,12 @@
     dontFixup = true;
 
     outputHashMode = "recursive";
-<<<<<<< HEAD
-    outputHash = vendorHash;
+    outputHash = finalAttrs.vendorHash;
     # Handle empty `vendorHash`; avoid error:
     # empty hash requires explicit hash algorithm.
-    outputHashAlgo = if vendorHash == "" then "sha256" else null;
-  }).overrideAttrs overrideModAttrs;
-=======
-    outputHash = finalAttrs.vendorHash;
-    # Handle empty vendorHash; avoid
-    # error: empty hash requires explicit hash algorithm
     outputHashAlgo = if finalAttrs.vendorHash == "" then "sha256" else null;
     # in case an overlay clears passthru by accident, don't fail evaluation
   }).overrideAttrs (finalAttrs.passthru.overrideModAttrs or overrideModAttrs);
->>>>>>> 56299527
 
     nativeBuildInputs = [ go ] ++ nativeBuildInputs;
 
