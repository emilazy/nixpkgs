--- conflicted
+++ resolved
@@ -200,7 +200,7 @@
 
     buildPhase = args.buildPhase or (
       lib.warnIf (buildFlags != "" || buildFlagsArray != "")
-        "Use the `ldflags` and/or `tags` attributes instead of `buildFlags`/`buildFlagsArray`"
+        "`buildFlags`/`buildFlagsArray` are deprecated and will be removed in the 24.11 release. Use the `ldflags` and/or `tags` attributes instead of `buildFlags`/`buildFlagsArray`"
       lib.warnIf (builtins.elem "-buildid=" ldflags)
         "`-buildid=` is set by default as ldflag by buildGoModule"
     ''
@@ -320,13 +320,4 @@
     } // meta;
   });
 in
-<<<<<<< HEAD
-lib.warnIf (buildFlags != "" || buildFlagsArray != "")
-  "`buildFlags`/`buildFlagsArray` are deprecated and will be removed in the 24.11 release. Use the `ldflags` and/or `tags` attributes instead"
-lib.warnIf (builtins.elem "-buildid=" ldflags) "`-buildid=` is set by default as ldflag by buildGoModule"
-lib.warnIf (builtins.elem "-trimpath" GOFLAGS) "`-trimpath` is added by default to GOFLAGS by buildGoModule when allowGoReference isn't set to true"
-lib.warnIf (lib.any (lib.hasPrefix "-mod=") GOFLAGS) "use `proxyVendor` to control Go module/vendor behavior instead of setting `-mod=` in GOFLAGS"
-  package
-=======
-package
->>>>>>> 7c4cc647
+package