--- conflicted
+++ resolved
@@ -306,15 +306,9 @@
     # Always add -march based on cpu in triple. Sometimes there is a
     # discrepency (x86_64 vs. x86-64), so we provide an "arch" arg in
     # that case.
-<<<<<<< HEAD
-    + optionalString ((targetPlatform ? platform.gcc.arch || targetPlatform.parsed.cpu ? arch) &&
-                      isGccArchSupported targetPlatform.platform.gcc.arch or targetPlatform.parsed.cpu.arch) ''
-      echo "-march=${targetPlatform.platform.gcc.arch or targetPlatform.parsed.cpu.arch}" >> $out/nix-support/cc-cflags-before
-=======
     + optionalString ((targetPlatform ? platform.gcc.arch) &&
                       isGccArchSupported targetPlatform.platform.gcc.arch) ''
       echo "-march=${targetPlatform.platform.gcc.arch}" >> $out/nix-support/cc-cflags-before
->>>>>>> 883232c0
     ''
 
     # -mcpu is not very useful. You should use mtune and march
@@ -326,13 +320,8 @@
     # -mfloat-abi only matters on arm32 but we set it here
     # unconditionally just in case. If the abi specifically sets hard
     # vs. soft floats we use it here.
-<<<<<<< HEAD
-    + optionalString (targetPlatform ? platform.gcc.float-abi || targetPlatform.parsed.abi ? float) ''
-      echo "-mfloat-abi=${targetPlatform.platform.gcc.float-abi or targetPlatform.parsed.abi.float}" >> $out/nix-support/cc-cflags-before
-=======
     + optionalString (targetPlatform ? platform.gcc.float-abi) ''
       echo "-mfloat-abi=${targetPlatform.platform.gcc.float-abi}" >> $out/nix-support/cc-cflags-before
->>>>>>> 883232c0
     ''
     + optionalString (targetPlatform ? platform.gcc.fpu) ''
       echo "-mfpu=${targetPlatform.platform.gcc.fpu}" >> $out/nix-support/cc-cflags-before
