--- conflicted
+++ resolved
@@ -33,13 +33,8 @@
 }:
 
 stdenv.mkDerivation rec {
-<<<<<<< HEAD
   pname = "zotero";
-  version = "5.0.71";
-=======
-  name    = "zotero-${version}";
   version = "5.0.73";
->>>>>>> 8943fb5f
 
   src = fetchurl {
     url = "https://download.zotero.org/client/release/${version}/Zotero-${version}_linux-x86_64.tar.bz2";
