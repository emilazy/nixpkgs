{ source ? "default", callPackage, lib, stdenv, ncurses, pkg-config, gettext
, writeText, config, glib, gtk2-x11, gtk3-x11, lua, python3, perl, tcl, ruby
, libX11, libXext, libSM, libXpm, libXt, libXaw, libXau, libXmu
, libICE
, vimPlugins
, makeWrapper
, wrapGAppsHook
, runtimeShell

# apple frameworks
, CoreServices, CoreData, Cocoa, Foundation, libobjc

, features          ? "huge" # One of tiny, small, normal, big or huge
, wrapPythonDrv     ? false
, guiSupport        ? config.vim.gui or (if stdenv.isDarwin then "gtk2" else "gtk3")
, luaSupport        ? config.vim.lua or true
, perlSupport       ? config.vim.perl or false      # Perl interpreter
, pythonSupport     ? config.vim.python or true     # Python interpreter
, rubySupport       ? config.vim.ruby or true       # Ruby interpreter
, nlsSupport        ? config.vim.nls or false       # Enable NLS (gettext())
, tclSupport        ? config.vim.tcl or false       # Include Tcl interpreter
, multibyteSupport  ? config.vim.multibyte or false # Enable multibyte editing support
, cscopeSupport     ? config.vim.cscope or true     # Enable cscope interface
, netbeansSupport   ? config.netbeans or true       # Enable NetBeans integration support.
, ximSupport        ? config.vim.xim or true        # less than 15KB, needed for deadkeys
, darwinSupport     ? config.vim.darwin or false    # Enable Darwin support
, ftNixSupport      ? config.vim.ftNix or true      # Add .nix filetype detection and minimal syntax highlighting support
, ...
}:


let
  nixosRuntimepath = writeText "nixos-vimrc" ''
    set nocompatible
    syntax on

    function! NixosPluginPath()
      let seen = {}
      for p in reverse(split($NIX_PROFILES))
        for d in split(glob(p . '/share/vim-plugins/*'))
          let pluginname = substitute(d, ".*/", "", "")
          if !has_key(seen, pluginname)
            exec 'set runtimepath^='.d
            let after = d."/after"
            if isdirectory(after)
              exec 'set runtimepath^='.after
            endif
            let seen[pluginname] = 1
          endif
        endfor
      endfor
    endfunction

    execute NixosPluginPath()

    if filereadable("/etc/vimrc")
      source /etc/vimrc
    elseif filereadable("/etc/vim/vimrc")
      source /etc/vim/vimrc
    endif
  '';

  common = callPackage ./common.nix {};

in stdenv.mkDerivation rec {

  pname = "vim_configurable";

  inherit (common) version postPatch hardeningDisable enableParallelBuilding meta;

  src = builtins.getAttr source {
    default = common.src; # latest release
  };

  patches = [ ./cflags-prune.diff ] ++ lib.optional ftNixSupport ./ft-nix-support.patch;

  configureFlags = [
    "--with-features=${features}"
    "--disable-xsmp"              # XSMP session management
    "--disable-xsmp_interact"     # XSMP interaction
    "--disable-workshop"          # Sun Visual Workshop support
    "--disable-sniff"             # Sniff interface
    "--disable-hangulinput"       # Hangul input support
    "--disable-fontset"           # X fontset output support
    "--disable-acl"               # ACL support
    "--disable-gpm"               # GPM (Linux mouse daemon)
    "--disable-mzschemeinterp"
    "--disable-gtk_check"
    "--disable-gtk2_check"
    "--disable-gnome_check"
    "--disable-motif_check"
    "--disable-athena_check"
    "--disable-nextaf_check"
    "--disable-carbon_check"
    "--disable-gtktest"
  ]
    ++ lib.optional (guiSupport == "gtk2" || guiSupport == "gtk3") "--enable-gui=${guiSupport}"
  ++ lib.optional stdenv.isDarwin
     (if darwinSupport then "--enable-darwin" else "--disable-darwin")
  ++ lib.optionals luaSupport [
    "--with-lua-prefix=${lua}"
    "--enable-luainterp"
  ] ++ lib.optional lua.pkgs.isLuaJIT [
    "--with-luajit"
  ]
  ++ lib.optionals pythonSupport [
    "--enable-python3interp=yes"
    "--with-python3-config-dir=${python3}/lib"
    # Disables Python 2
    "--disable-pythoninterp"
  ]
  ++ lib.optional nlsSupport          "--enable-nls"
  ++ lib.optional perlSupport         "--enable-perlinterp"
  ++ lib.optional rubySupport         "--enable-rubyinterp"
  ++ lib.optional tclSupport          "--enable-tclinterp"
  ++ lib.optional multibyteSupport    "--enable-multibyte"
  ++ lib.optional cscopeSupport       "--enable-cscope"
  ++ lib.optional netbeansSupport     "--enable-netbeans"
  ++ lib.optional ximSupport          "--enable-xim";

  nativeBuildInputs = [
    pkg-config
  ]
  ++ lib.optional wrapPythonDrv makeWrapper
  ++ lib.optional nlsSupport gettext
  ++ lib.optional perlSupport perl
  ++ lib.optional (guiSupport == "gtk3") wrapGAppsHook
  ;

  buildInputs = [
    ncurses
    glib
  ]
    # All X related dependencies
    ++ lib.optionals (guiSupport == "gtk2" || guiSupport == "gtk3") [
      libSM
      libICE
      libX11
      libXext
      libXpm
      libXt
      libXaw
      libXau
      libXmu
    ]
    ++ lib.optional (guiSupport == "gtk2") gtk2-x11
    ++ lib.optional (guiSupport == "gtk3") gtk3-x11
    ++ lib.optionals darwinSupport [ CoreServices CoreData Cocoa Foundation libobjc ]
    ++ lib.optional luaSupport lua
    ++ lib.optional pythonSupport python3
    ++ lib.optional tclSupport tcl
    ++ lib.optional rubySupport ruby;

  preConfigure = "" + lib.optionalString ftNixSupport ''
      cp ${vimPlugins.vim-nix.src}/ftplugin/nix.vim runtime/ftplugin/nix.vim
      cp ${vimPlugins.vim-nix.src}/indent/nix.vim runtime/indent/nix.vim
      cp ${vimPlugins.vim-nix.src}/syntax/nix.vim runtime/syntax/nix.vim
    '';

  preInstall = ''
    mkdir -p $out/share/applications $out/share/icons/{hicolor,locolor}/{16x16,32x32,48x48}/apps
  '';

  postInstall = ''
    ln -s $out/bin/vim $out/bin/vi
  '' + lib.optionalString stdenv.isLinux ''
    patchelf --set-rpath \
      "$(patchelf --print-rpath $out/bin/vim):${lib.makeLibraryPath buildInputs}" \
      "$out"/bin/vim
    if [[ -e "$out"/bin/gvim ]]; then
      patchelf --set-rpath \
        "$(patchelf --print-rpath $out/bin/vim):${lib.makeLibraryPath buildInputs}" \
        "$out"/bin/gvim
    fi

    ln -sfn '${nixosRuntimepath}' "$out"/share/vim/vimrc
<<<<<<< HEAD
  '' + stdenv.lib.optionalString wrapPythonDrv ''
    wrapProgram "$out/bin/vim" --prefix PATH : "${python3}/bin" \
      --set NIX_PYTHONPATH "${python3}/${python3.sitePackages}"
  '' + stdenv.lib.optionalString (guiSupport == "gtk3") ''
=======
  '' + lib.optionalString wrapPythonDrv ''
    wrapProgram "$out/bin/vim" --prefix PATH : "${python3}/bin"
  '' + lib.optionalString (guiSupport == "gtk3") ''
>>>>>>> 821b34ed

    rewrap () {
      rm -f "$out/bin/$1"
      echo -e '#!${runtimeShell}\n"'"$out/bin/vim"'" '"$2"' "$@"' > "$out/bin/$1"
      chmod a+x "$out/bin/$1"
    }

    rewrap ex -e
    rewrap view -R
    rewrap gvim -g
    rewrap gex -eg
    rewrap gview -Rg
    rewrap rvim -Z
    rewrap rview -RZ
    rewrap rgvim -gZ
    rewrap rgview -RgZ
    rewrap evim    -y
    rewrap eview   -yR
    rewrap vimdiff -d
    rewrap gvimdiff -gd
  '';

  dontStrip = true;
}<|MERGE_RESOLUTION|>--- conflicted
+++ resolved
@@ -174,16 +174,10 @@
     fi
 
     ln -sfn '${nixosRuntimepath}' "$out"/share/vim/vimrc
-<<<<<<< HEAD
-  '' + stdenv.lib.optionalString wrapPythonDrv ''
+  '' + lib.optionalString wrapPythonDrv ''
     wrapProgram "$out/bin/vim" --prefix PATH : "${python3}/bin" \
       --set NIX_PYTHONPATH "${python3}/${python3.sitePackages}"
-  '' + stdenv.lib.optionalString (guiSupport == "gtk3") ''
-=======
-  '' + lib.optionalString wrapPythonDrv ''
-    wrapProgram "$out/bin/vim" --prefix PATH : "${python3}/bin"
   '' + lib.optionalString (guiSupport == "gtk3") ''
->>>>>>> 821b34ed
 
     rewrap () {
       rm -f "$out/bin/$1"
