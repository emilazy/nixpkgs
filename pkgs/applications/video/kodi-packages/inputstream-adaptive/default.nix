--- conflicted
+++ resolved
@@ -2,21 +2,13 @@
 buildKodiBinaryAddon rec {
   pname = "inputstream-adaptive";
   namespace = "inputstream.adaptive";
-<<<<<<< HEAD
-  version = "2.6.15";
-=======
   version = "2.6.16";
->>>>>>> 789ffa23
 
   src = fetchFromGitHub {
     owner = "xbmc";
     repo = "inputstream.adaptive";
     rev = "${version}-${rel}";
-<<<<<<< HEAD
-    sha256 = "sha256-Q4MaHIUM/ixAKyTklwuXCu7t/po+q5ZT+YpYf1n+PkA=";
-=======
     sha256 = "0c9cy284crmki2pmg9gvf443hrg13x1cr4vzd4yjsnpk6xpifad6";
->>>>>>> 789ffa23
   };
 
   extraNativeBuildInputs = [ gtest ];
