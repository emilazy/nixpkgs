--- conflicted
+++ resolved
@@ -9,12 +9,7 @@
 , python3Packages
 , version
 , kde-channel
-<<<<<<< HEAD
 , hash
-, callPackage
-=======
-, sha256
->>>>>>> 00bff935
 }:
 
 mkDerivation rec {
@@ -22,13 +17,8 @@
   inherit version;
 
   src = fetchurl {
-<<<<<<< HEAD
-    url = "https://download.kde.org/${kde-channel}/${pname}/${version}/${pname}-${version}.tar.gz";
+    url = "mirror://kde/${kde-channel}/krita/${version}/krita-${version}.tar.gz";
     inherit hash;
-=======
-    url = "mirror://kde/${kde-channel}/krita/${version}/krita-${version}.tar.gz";
-    inherit sha256;
->>>>>>> 00bff935
   };
 
   patches = [
