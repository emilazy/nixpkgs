--- conflicted
+++ resolved
@@ -4235,15 +4235,8 @@
 
   gperftools = callPackage ../development/libraries/gperftools { };
 
-<<<<<<< HEAD
-=======
-  #GMP ex-satellite, so better keep it near gmp
-  mpfr = callPackage ../development/libraries/mpfr { };
-  mpfr_3_1_2 = callPackage ../development/libraries/mpfr/3.1.2.nix { };
-
   gst_all_1 = recurseIntoAttrs(callPackage ../development/libraries/gstreamer { });
 
->>>>>>> a0070a91
   gst_all = {
     inherit (pkgs) gstreamer gnonlin gst_python qt_gstreamer;
     gstPluginsBase = pkgs.gst_plugins_base;
@@ -4253,13 +4246,9 @@
     gstFfmpeg = pkgs.gst_ffmpeg;
   };
 
-<<<<<<< HEAD
-  gstreamer = callPackage ../development/libraries/gstreamer/gstreamer {
+  gstreamer = callPackage ../development/libraries/gstreamer/legacy/gstreamer {
     bison = bison2;
   };
-=======
-  gstreamer = callPackage ../development/libraries/gstreamer/legacy/gstreamer {};
->>>>>>> a0070a91
 
   gst_plugins_base = callPackage ../development/libraries/gstreamer/legacy/gst-plugins-base {};
 
