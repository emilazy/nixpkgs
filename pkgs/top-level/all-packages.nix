--- conflicted
+++ resolved
@@ -5669,10 +5669,6 @@
   emacs = emacs23;
 
   emacs22 = callPackage ../applications/editors/emacs-22 {
-<<<<<<< HEAD
-    xaw3dSupport = getConfig [ "emacs" "xaw3dSupport" ] false;
-    gtkGUI = getConfig [ "emacs" "gtkSupport" ] true;
-=======
     /* Using cpp 4.5, we get:
 
          make[1]: Entering directory `/tmp/nix-build-dhbj8qqmqxwp3iw6sjcgafsrwlwrix1f-emacs-22.3.drv-0/emacs-22.3/lib-src'
@@ -5682,9 +5678,8 @@
        processing `lib-src/Makefile.in' with cpp, and the escaping rules for
        literal backslashes have changed.  */
     stdenv = overrideGCC stdenv gcc44;
-    xaw3dSupport = getPkgConfig "emacs" "xaw3dSupport" false;
-    gtkGUI = getPkgConfig "emacs" "gtkSupport" true;
->>>>>>> 302d7833
+    xaw3dSupport = getConfig [ "emacs" "xaw3dSupport" ] false;
+    gtkGUI = getConfig [ "emacs" "gtkSupport" ] true;
   };
 
   emacs23 = callPackage ../applications/editors/emacs-23 {
