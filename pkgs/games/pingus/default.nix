{stdenv, fetchgit, cmake, SDL2, SDL2_image, boost, libpng, SDL2_mixer
, pkgconfig, libGLU, libGL, git, jsoncpp }:
stdenv.mkDerivation rec {
  pname = "pingus";
  version = "unstable-0.7.6.0.20191104";

  nativeBuildInputs = [ pkgconfig git ];
  buildInputs = [ cmake SDL2 SDL2_image boost libpng SDL2_mixer libGLU libGL jsoncpp ];
  src = fetchgit {
    url = "https://gitlab.com/pingus/pingus/";
    rev = "709546d9b9c4d6d5f45fc9112b45ac10c7f9417d";
    sha256 = "sha256:11mmzk0766riaw5qyd1r5i7s7vczbbzfccm92bvgrm99iy1sj022";
    fetchSubmodules = true;
  };
<<<<<<< HEAD
in
stdenv.mkDerivation {
  inherit (s) name version;
  nativeBuildInputs = [ scons.py2 pkgconfig ];
  buildInputs = [ SDL SDL_image boost libpng SDL_mixer libGLU libGL];
  src = fetchurl {
    inherit (s) url sha256;
  };
  patches = [
    # fix build with gcc7
    (fetchpatch {
      url = https://github.com/Pingus/pingus/commit/df6e2f445d3e2925a94d22faeb17be9444513e92.patch;
      sha256 = "0nqyhznnnvpgfa6rfv8rapjfpw99b67n97jfqp9r3hpib1b3ja6p";
    })
  ];
  makeFlags = [ "PREFIX=${placeholder "out"}" ];
  dontUseSconsInstall = true;
=======

>>>>>>> a8811cb8
  meta = {
    description = ''A puzzle game with mechanics similar to Lemmings'';
    platforms = stdenv.lib.platforms.linux;
    maintainers = [stdenv.lib.maintainers.raskin];
    license = stdenv.lib.licenses.gpl3;
  };
}<|MERGE_RESOLUTION|>--- conflicted
+++ resolved
@@ -12,27 +12,7 @@
     sha256 = "sha256:11mmzk0766riaw5qyd1r5i7s7vczbbzfccm92bvgrm99iy1sj022";
     fetchSubmodules = true;
   };
-<<<<<<< HEAD
-in
-stdenv.mkDerivation {
-  inherit (s) name version;
-  nativeBuildInputs = [ scons.py2 pkgconfig ];
-  buildInputs = [ SDL SDL_image boost libpng SDL_mixer libGLU libGL];
-  src = fetchurl {
-    inherit (s) url sha256;
-  };
-  patches = [
-    # fix build with gcc7
-    (fetchpatch {
-      url = https://github.com/Pingus/pingus/commit/df6e2f445d3e2925a94d22faeb17be9444513e92.patch;
-      sha256 = "0nqyhznnnvpgfa6rfv8rapjfpw99b67n97jfqp9r3hpib1b3ja6p";
-    })
-  ];
-  makeFlags = [ "PREFIX=${placeholder "out"}" ];
-  dontUseSconsInstall = true;
-=======
 
->>>>>>> a8811cb8
   meta = {
     description = ''A puzzle game with mechanics similar to Lemmings'';
     platforms = stdenv.lib.platforms.linux;
