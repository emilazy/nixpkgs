--- conflicted
+++ resolved
@@ -8,21 +8,12 @@
 in
 
 stdenv.mkDerivation rec {
-<<<<<<< HEAD
   pname = "nfs-utils";
-  version = "2.3.4";
+  version = "2.4.1";
 
   src = fetchurl {
     url = "https://kernel.org/pub/linux/utils/nfs-utils/${version}/${pname}-${version}.tar.xz";
-    sha256 = "1kcn11glc3rma1gvykbk1s542mgz36ipi7yqxlk9jyh8hsiqncpq";
-=======
-  name = "nfs-utils-${version}";
-  version = "2.4.1";
-
-  src = fetchurl {
-    url = "https://kernel.org/pub/linux/utils/nfs-utils/${version}/${name}.tar.xz";
     sha256 = "0dkp11a7i01c378ri68bf6k56z27kz8zzvpqm7mip6s7jkd4l9w5";
->>>>>>> 81760f32
   };
 
   # libnfsidmap is built together with nfs-utils from the same source,
