--- conflicted
+++ resolved
@@ -1,24 +1,15 @@
 {stdenv, fetchurl, cmake, luajit, kernel, zlib, ncurses, perl, jsoncpp, libb64, openssl, curl}:
 let
   inherit (stdenv.lib) optional optionalString;
-<<<<<<< HEAD
   baseName = "sysdig";
-  version = "0.6.0";
+  version = "0.8.0";
 in
 stdenv.mkDerivation {
   name="${baseName}-${version}";
 
   src = fetchurl {
     url = "https://github.com/draios/sysdig/archive/${version}.tar.gz";
-    sha256 = "0729mjs9gpd7kb495q80zlp23zczm8ka3xcq4571c0sm732sa3g3";
-=======
-  s = rec {
-    baseName="sysdig";
-    version = "0.8.0";
-    name="${baseName}-${version}";
-    url="https://github.com/draios/sysdig/archive/${version}.tar.gz";
     sha256 = "1939k3clwxg09m1bn0szqiy2nxg66srl72n7476jc58hgaraq3dr";
->>>>>>> 2029027d
   };
 
   buildInputs = [
