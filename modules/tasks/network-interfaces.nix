--- conflicted
+++ resolved
@@ -277,11 +277,7 @@
             script =
               ''
                 # Set the static DNS configuration, if given.
-<<<<<<< HEAD
-                cat | ${pkgs.openresolv}/sbin/resolvconf -m -1 -a static <<EOF
-=======
-                ${pkgs.openresolv}/sbin/resolvconf -a static <<EOF
->>>>>>> 7a71320a
+                ${pkgs.openresolv}/sbin/resolvconf -m 1 -a static <<EOF
                 ${optionalString (cfg.nameservers != [] && cfg.domain != "") ''
                   domain ${cfg.domain}
                 ''}
