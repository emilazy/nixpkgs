--- conflicted
+++ resolved
@@ -5,14 +5,9 @@
 let
   cfg = config.virtualisation.virtualbox.host;
 
-<<<<<<< HEAD
-  virtualbox = pkgs.virtualbox.override {
+  virtualbox = cfg.package.override {
     inherit (cfg) enableHardening headless;
     extensionPack = if cfg.enableExtensionPack then pkgs.virtualboxExtpack else null;
-=======
-  virtualbox = cfg.package.override {
-    inherit (cfg) enableExtensionPack enableHardening headless;
->>>>>>> 44a4370b
   };
 
   kernelModules = config.boot.kernelPackages.virtualbox.override {
@@ -34,7 +29,6 @@
       '';
     };
 
-<<<<<<< HEAD
     enableExtensionPack = mkEnableOption "VirtualBox extension pack" // {
       description = ''
         Whether to install the Oracle Extension Pack for VirtualBox.
@@ -43,14 +37,15 @@
           You must set <literal>nixpkgs.config.allowUnfree = true</literal> in
           order to use this.  This requires you accept the VirtualBox PUEL.
         </para></important>
-=======
+      '';
+    };
+
     package = mkOption {
       type = types.package;
       default = pkgs.virtualbox;
       defaultText = "pkgs.virtualbox";
       description = ''
         Which VirtualBox package to use.
->>>>>>> 44a4370b
       '';
     };
 
@@ -61,8 +56,6 @@
         Automatically set up a vboxnet0 host-only network interface.
       '';
     };
-
-    enableExtensionPack = mkEnableOption "VirtualBox extension pack";
 
     enableHardening = mkOption {
       type = types.bool;
