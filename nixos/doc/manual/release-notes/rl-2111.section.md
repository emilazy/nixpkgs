# Release 21.11 (“?”, 2021.11/??) {#sec-release-21.11}

In addition to numerous new and upgraded packages, this release has the following highlights:

- Support is planned until the end of April 2022, handing over to 22.05.

## Highlights {#sec-release-21.11-highlights}

- PHP now defaults to PHP 8.0, updated from 7.4.
- kOps now defaults to 1.21.0, which uses containerd as the default runtime.

- `python3` now defaults to Python 3.9, updated from Python 3.8.

## New Services {#sec-release-21.11-new-services}

- [btrbk](https://digint.ch/btrbk/index.html), a backup tool for btrfs subvolumes, taking advantage of btrfs specific capabilities to create atomic snapshots and transfer them incrementally to your backup locations. Available as [services.btrbk](options.html#opt-services.brtbk.instances).

- [geoipupdate](https://github.com/maxmind/geoipupdate), a GeoIP database updater from MaxMind. Available as [services.geoipupdate](options.html#opt-services.geoipupdate.enable).

- [sourcehut](https://sr.ht), a collection of tools useful for software development. Available as [services.sourcehut](options.html#opt-services.sourcehut.enable).

- [ucarp](https://download.pureftpd.org/pub/ucarp/README), an userspace implementation of the Common Address Redundancy Protocol (CARP). Available as [networking.ucarp](options.html#opt-networking.ucarp.enable).

- Users of flashrom should migrate to [programs.flashrom.enable](options.html#opt-programs.flashrom.enable) and add themselves to the `flashrom` group to be able to access programmers supported by flashrom.

- [vikunja](https://vikunja.io), a to-do list app. Available as [services.vikunja](#opt-services.vikunja.enable).

- [snapraid](https://www.snapraid.it/), a backup program for disk arrays.
  Available as [snapraid](#opt-snapraid.enable).


## Backward Incompatibilities {#sec-release-21.11-incompatibilities}

- The `staticjinja` package has been upgraded from 1.0.4 to 3.0.1

- `services.geoip-updater` was broken and has been replaced by [services.geoipupdate](options.html#opt-services.geoipupdate.enable).

- PHP 7.3 is no longer supported due to upstream not supporting this version for the entire lifecycle of the 21.11 release.

- Those making use of `buildBazelPackage` will need to regenerate the fetch hashes (preferred), or set `fetchConfigured = false;`.

- `consul` was upgraded to a new major release with breaking changes, see [upstream changelog](https://github.com/hashicorp/consul/releases/tag/v1.10.0).

- fsharp41 has been removed in preference to use the latest dotnet-sdk

- The following F#-related packages have been removed for being unmaintaned. Please use `fetchNuGet` for specific packages.

  - ExtCore
  - Fake
  - Fantomas
  - FsCheck
  - FsCheck262
  - FsCheckNunit
  - FSharpAutoComplete
  - FSharpCompilerCodeDom
  - FSharpCompilerService
  - FSharpCompilerTools
  - FSharpCore302
  - FSharpCore3125
  - FSharpCore4001
  - FSharpCore4117
  - FSharpData
  - FSharpData225
  - FSharpDataSQLProvider
  - FSharpFormatting
  - FsLexYacc
  - FsLexYacc706
  - FsLexYaccRuntime
  - FsPickler
  - FsUnit
  - Projekt
  - Suave
  - UnionArgParser
  - ExcelDnaRegistration
  - MathNetNumerics

- `programs.x2goserver` is now `services.x2goserver`

- The following dotnet-related packages have been removed for being unmaintaned. Please use `fetchNuGet` for specific packages.
  - Autofac
  - SystemValueTuple
  - MicrosoftDiaSymReader
  - MicrosoftDiaSymReaderPortablePdb
  - SystemCollectionsImmutable
  - SystemCollectionsImmutable131
  - SystemReflectionMetadata
  - NUnit350
  - Deedle
  - ExcelDna
  - GitVersionTree
  - NDeskOptions

* The `antlr` package now defaults to the 4.x release instead of the
  old 2.7.7 version.

* The `pulseeffects` package updated to [version 4.x](https://github.com/wwmm/easyeffects/releases/tag/v6.0.0) and renamed to `easyeffects`.

* The `libwnck` package now defaults to the 3.x release instead of the
  old 2.31.0 version.

* The `bitwarden_rs` packages and modules were renamed to `vaultwarden`
  [following upstream](https://github.com/dani-garcia/vaultwarden/discussions/1642). More specifically,

  * `pkgs.bitwarden_rs`, `pkgs.bitwarden_rs-sqlite`, `pkgs.bitwarden_rs-mysql` and
    `pkgs.bitwarden_rs-postgresql` were renamed to `pkgs.vaultwarden`, `pkgs.vaultwarden-sqlite`,
    `pkgs.vaultwarden-mysql` and `pkgs.vaultwarden-postgresql`, respectively.
    * Old names are preserved as aliases for backwards compatibility, but may be removed in the future.
    * The `bitwarden_rs` executable was also renamed to `vaultwarden` in all packages.

  * `pkgs.bitwarden_rs-vault` was renamed to `pkgs.vaultwarden-vault`.
    * `pkgs.bitwarden_rs-vault` is preserved as an alias for backwards compatibility, but may be removed in the future.
    * The static files were moved from `/usr/share/bitwarden_rs` to `/usr/share/vaultwarden`.

  * The `services.bitwarden_rs` config module was renamed to `services.vaultwarden`.
    * `services.bitwarden_rs` is preserved as an alias for backwards compatibility, but may be removed in the future.

  * `systemd.services.bitwarden_rs`, `systemd.services.backup-bitwarden_rs` and `systemd.timers.backup-bitwarden_rs`
    were renamed to `systemd.services.vaultwarden`, `systemd.services.backup-vaultwarden` and
    `systemd.timers.backup-vaultwarden`, respectively.
    * Old names are preserved as aliases for backwards compatibility, but may be removed in the future.

  * `users.users.bitwarden_rs` and `users.groups.bitwarden_rs` were renamed to `users.users.vaultwarden` and
    `users.groups.vaultwarden`, respectively.

  * The data directory remains located at `/var/lib/bitwarden_rs`, for backwards compatibility.

- `yggdrasil` was upgraded to a new major release with breaking changes, see [upstream changelog](https://github.com/yggdrasil-network/yggdrasil-go/releases/tag/v0.4.0).

- `icingaweb2` was upgraded to a new release which requires a manual database upgrade, see [upstream changelog](https://github.com/Icinga/icingaweb2/releases/tag/v2.9.0).

## Other Notable Changes {#sec-release-21.11-notable-changes}

- The setting [`services.openssh.logLevel`](options.html#opt-services.openssh.logLevel) `"VERBOSE"` `"INFO"`. This brings NixOS in line with upstream and other Linux distributions, and reduces log spam on servers due to bruteforcing botnets.

  However, if [`services.fail2ban.enable`](options.html#opt-services.fail2ban.enable) is `true`, the `fail2ban` will override the verbosity to `"VERBOSE"`, so that `fail2ban` can observe the failed login attempts from the SSH logs.

- Sway: The terminal emulator `rxvt-unicode` is no longer installed by default via `programs.sway.extraPackages`. The current default configuration uses `alacritty` (and soon `foot`) so this is only an issue when using a customized configuration and not installing `rxvt-unicode` explicitly.

<<<<<<< HEAD
- `python3` now defaults to Python 3.9. Python 3.9 introduces many deprecation warnings, please look at the [What's New In Python 3.9 post](https://docs.python.org/3/whatsnew/3.9.html) for more information.

- The `claws-mail` package now references the new GTK+ 3 release branch, major version 4. To use the GTK+ 2 releases, one can install the `claws-mail-gtk2` package.
=======
- The `claws-mail` package now references the new GTK+ 3 release branch, major version 4. To use the GTK+ 2 releases, one can install the `claws-mail-gtk2` package.

- The wordpress module provides a new interface which allows to use different webservers with the new option [`services.wordpress.webserver`](options.html#opt-services.wordpress.webserver).  Currently `httpd` and `nginx` are supported. The definitions of wordpress sites should now be set in [`services.wordpress.sites`](options.html#opt-services.wordpress.sites).

  Sites definitions that use the old interface are automatically migrated in the new option. This backward compatibility will be removed in 22.05.
>>>>>>> 91367071
<|MERGE_RESOLUTION|>--- conflicted
+++ resolved
@@ -136,14 +136,10 @@
 
 - Sway: The terminal emulator `rxvt-unicode` is no longer installed by default via `programs.sway.extraPackages`. The current default configuration uses `alacritty` (and soon `foot`) so this is only an issue when using a customized configuration and not installing `rxvt-unicode` explicitly.
 
-<<<<<<< HEAD
 - `python3` now defaults to Python 3.9. Python 3.9 introduces many deprecation warnings, please look at the [What's New In Python 3.9 post](https://docs.python.org/3/whatsnew/3.9.html) for more information.
 
-- The `claws-mail` package now references the new GTK+ 3 release branch, major version 4. To use the GTK+ 2 releases, one can install the `claws-mail-gtk2` package.
-=======
 - The `claws-mail` package now references the new GTK+ 3 release branch, major version 4. To use the GTK+ 2 releases, one can install the `claws-mail-gtk2` package.
 
 - The wordpress module provides a new interface which allows to use different webservers with the new option [`services.wordpress.webserver`](options.html#opt-services.wordpress.webserver).  Currently `httpd` and `nginx` are supported. The definitions of wordpress sites should now be set in [`services.wordpress.sites`](options.html#opt-services.wordpress.sites).
 
-  Sites definitions that use the old interface are automatically migrated in the new option. This backward compatibility will be removed in 22.05.
->>>>>>> 91367071
+  Sites definitions that use the old interface are automatically migrated in the new option. This backward compatibility will be removed in 22.05.