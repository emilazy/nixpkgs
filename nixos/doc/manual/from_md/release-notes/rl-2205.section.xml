--- conflicted
+++ resolved
@@ -371,10 +371,12 @@
       </listitem>
       <listitem>
         <para>
-<<<<<<< HEAD
           <literal>openssh</literal> has been update to 8.9p1, changing
           the FIDO security key middleware interface.
-=======
+        </para>
+      </listitem>
+      <listitem>
+        <para>
           <literal>services.k3s.enable</literal> no longer implies
           <literal>systemd.enableUnifiedCgroupHierarchy = false</literal>,
           and will default to the <quote>systemd</quote> cgroup driver
@@ -385,7 +387,6 @@
           explicitly setting
           <literal>systemd.enableUnifiedCgroupHierarchy = false</literal>
           in your configuration.
->>>>>>> 4a35c770
         </para>
       </listitem>
       <listitem>
